// Copyright 2021 TiKV Authors
//
// Licensed under the Apache License, Version 2.0 (the "License");
// you may not use this file except in compliance with the License.
// You may obtain a copy of the License at
//
//     http://www.apache.org/licenses/LICENSE-2.0
//
// Unless required by applicable law or agreed to in writing, software
// distributed under the License is distributed on an "AS IS" BASIS,
// WITHOUT WARRANTIES OR CONDITIONS OF ANY KIND, either express or implied.
// See the License for the specific language governing permissions and
// limitations under the License.

// NOTE: The code in this file is based on code from the
// TiDB project, licensed under the Apache License v 2.0
//
// https://github.com/pingcap/tidb/tree/cc5e161ac06827589c4966674597c137cc9e809c/store/tikv/retry/backoff.go
//

// Copyright 2016 PingCAP, Inc.
//
// Licensed under the Apache License, Version 2.0 (the "License");
// you may not use this file except in compliance with the License.
// You may obtain a copy of the License at
//
//     http://www.apache.org/licenses/LICENSE-2.0
//
// Unless required by applicable law or agreed to in writing, software
// distributed under the License is distributed on an "AS IS" BASIS,
// WITHOUT WARRANTIES OR CONDITIONS OF ANY KIND, either express or implied.
// See the License for the specific language governing permissions and
// limitations under the License.

package retry

import (
	"bytes"
	"context"
	"fmt"
	"math"
	"strconv"
	"strings"
	"sync/atomic"
	"time"

	"github.com/opentracing/opentracing-go"
	"github.com/pingcap/log"
	"github.com/pkg/errors"
	tikverr "github.com/tikv/client-go/v2/error"
	"github.com/tikv/client-go/v2/internal/logutil"
	"github.com/tikv/client-go/v2/kv"
	"github.com/tikv/client-go/v2/util"
	"go.uber.org/zap"
	"go.uber.org/zap/zapcore"
)

// Backoffer is a utility for retrying queries.
type Backoffer struct {
	ctx context.Context

	fn            map[string]backoffFn
	maxSleep      int
	totalSleep    int
	excludedSleep int

	vars *kv.Variables
	noop bool

	errors         []error
	configs        []*Config
	backoffSleepMS map[string]int
	backoffTimes   map[string]int
	parent         *Backoffer
}

type txnStartCtxKeyType struct{}

// TxnStartKey is a key for transaction start_ts info in context.Context.
var TxnStartKey interface{} = txnStartCtxKeyType{}

// NewBackoffer (Deprecated) creates a Backoffer with maximum sleep time(in ms).
func NewBackoffer(ctx context.Context, maxSleep int) *Backoffer {
	return &Backoffer{
		ctx:      ctx,
		maxSleep: maxSleep,
		vars:     kv.DefaultVars,
	}
}

// NewBackofferWithVars creates a Backoffer with maximum sleep time(in ms) and kv.Variables.
func NewBackofferWithVars(ctx context.Context, maxSleep int, vars *kv.Variables) *Backoffer {
	return NewBackoffer(ctx, maxSleep).withVars(vars)
}

// NewNoopBackoff create a Backoffer do nothing just return error directly
func NewNoopBackoff(ctx context.Context) *Backoffer {
	return &Backoffer{ctx: ctx, noop: true}
}

// withVars sets the kv.Variables to the Backoffer and return it.
func (b *Backoffer) withVars(vars *kv.Variables) *Backoffer {
	if vars != nil {
		b.vars = vars
	}
	// maxSleep is the max sleep time in millisecond.
	// When it is multiplied by BackOffWeight, it should not be greater than MaxInt32.
	if b.maxSleep > 0 && math.MaxInt32/b.vars.BackOffWeight >= b.maxSleep {
		b.maxSleep *= b.vars.BackOffWeight
	}
	return b
}

// Backoff sleeps a while base on the Config and records the error message.
// It returns a retryable error if total sleep time exceeds maxSleep.
func (b *Backoffer) Backoff(cfg *Config, err error) error {
	if span := opentracing.SpanFromContext(b.ctx); span != nil && span.Tracer() != nil {
		span1 := span.Tracer().StartSpan(fmt.Sprintf("tikv.backoff.%s", cfg), opentracing.ChildOf(span.Context()))
		defer span1.Finish()
		opentracing.ContextWithSpan(b.ctx, span1)
	}
	return b.BackoffWithCfgAndMaxSleep(cfg, -1, err)
}

// BackoffWithMaxSleepTxnLockFast sleeps a while base on the MaxSleepTxnLock and records the error message
// and never sleep more than maxSleepMs for each sleep.
func (b *Backoffer) BackoffWithMaxSleepTxnLockFast(maxSleepMs int, err error) error {
	cfg := BoTxnLockFast
	return b.BackoffWithCfgAndMaxSleep(cfg, maxSleepMs, err)
}

// BackoffWithCfgAndMaxSleep sleeps a while base on the Config and records the error message
// and never sleep more than maxSleepMs for each sleep.
func (b *Backoffer) BackoffWithCfgAndMaxSleep(cfg *Config, maxSleepMs int, err error) error {
	if strings.Contains(err.Error(), tikverr.MismatchClusterID) {
		logutil.Logger(b.ctx).Fatal("critical error", zap.Error(err))
	}
	select {
	case <-b.ctx.Done():
		return errors.WithStack(err)
	default:
	}
	if b.noop {
		return err
	}
	maxBackoffTimeExceeded := (b.totalSleep - b.excludedSleep) >= b.maxSleep
	maxExcludedTimeExceeded := false
	if maxLimit, ok := isSleepExcluded[cfg.name]; ok {
		maxExcludedTimeExceeded = b.excludedSleep >= maxLimit && b.excludedSleep >= b.maxSleep
	}
	maxTimeExceeded := maxBackoffTimeExceeded || maxExcludedTimeExceeded
	if b.maxSleep > 0 && maxTimeExceeded {
		longestSleepCfg, longestSleepTime := b.longestSleepCfg()
		errMsg := fmt.Sprintf("%s backoffer.maxSleep %dms is exceeded, errors:", cfg.String(), b.maxSleep)
		for i, err := range b.errors {
			// Print only last 3 errors for non-DEBUG log levels.
			if log.GetLevel() == zapcore.DebugLevel || i >= len(b.errors)-3 {
				errMsg += "\n" + err.Error()
			}
		}
		var backoffDetail bytes.Buffer
		totalTimes := 0
		for name, times := range b.backoffTimes {
			totalTimes += times
			if backoffDetail.Len() > 0 {
				backoffDetail.WriteString(", ")
			}
			backoffDetail.WriteString(name)
			backoffDetail.WriteString(":")
			backoffDetail.WriteString(strconv.Itoa(times))
		}
		errMsg += fmt.Sprintf("\ntotal-backoff-times: %v, backoff-detail: %v, maxBackoffTimeExceeded: %v, maxExcludedTimeExceeded: %v",
			totalTimes, backoffDetail.String(), maxBackoffTimeExceeded, maxExcludedTimeExceeded)
		returnedErr := err
		if longestSleepCfg != nil {
			errMsg += fmt.Sprintf("\nlongest sleep type: %s, time: %dms", longestSleepCfg.String(), longestSleepTime)
			returnedErr = longestSleepCfg.err
		}
		logutil.Logger(b.ctx).Warn(errMsg)
		// Use the backoff type that contributes most to the timeout to generate a MySQL error.
		return errors.WithStack(returnedErr)
	}
	b.errors = append(b.errors, errors.Errorf("%s at %s", err.Error(), time.Now().Format(time.RFC3339Nano)))
	b.configs = append(b.configs, cfg)

	// Lazy initialize.
	if b.fn == nil {
		b.fn = make(map[string]backoffFn)
	}
	f, ok := b.fn[cfg.name]
	if !ok {
		f = cfg.createBackoffFn(b.vars)
		b.fn[cfg.name] = f
	}
	realSleep := f(b.ctx, maxSleepMs)
	if cfg.metric != nil {
		(*cfg.metric).Observe(float64(realSleep) / 1000)
	}

	b.totalSleep += realSleep
	if _, ok := isSleepExcluded[cfg.name]; ok {
		b.excludedSleep += realSleep
	}
	if b.backoffSleepMS == nil {
		b.backoffSleepMS = make(map[string]int)
	}
	b.backoffSleepMS[cfg.name] += realSleep
	if b.backoffTimes == nil {
		b.backoffTimes = make(map[string]int)
	}
	b.backoffTimes[cfg.name]++

	stmtExec := b.ctx.Value(util.ExecDetailsKey)
	if stmtExec != nil {
		detail := stmtExec.(*util.ExecDetails)
		atomic.AddInt64(&detail.BackoffDuration, int64(realSleep)*int64(time.Millisecond))
		atomic.AddInt64(&detail.BackoffCount, 1)
	}

	if b.vars != nil && b.vars.Killed != nil {
		if atomic.LoadUint32(b.vars.Killed) == 1 {
			return errors.WithStack(tikverr.ErrQueryInterrupted)
		}
	}

	var startTs interface{}
	if ts := b.ctx.Value(TxnStartKey); ts != nil {
		startTs = ts
	}
	logutil.Logger(b.ctx).Debug("retry later",
		zap.Error(err),
		zap.Int("totalSleep", b.totalSleep),
		zap.Int("excludedSleep", b.excludedSleep),
		zap.Int("maxSleep", b.maxSleep),
		zap.Stringer("type", cfg),
		zap.Reflect("txnStartTS", startTs))
	return nil
}

func (b *Backoffer) String() string {
	if b.totalSleep == 0 {
		return ""
	}
	return fmt.Sprintf(" backoff(%dms %v)", b.totalSleep, b.configs)
}

// copyMapWithoutRecursive is only used to deep copy map fields in the Backoffer type.
func copyMapWithoutRecursive(srcMap map[string]int) map[string]int {
	result := map[string]int{}
	for k, v := range srcMap {
		result[k] = v
	}
	return result
}

// Clone creates a new Backoffer which keeps current Backoffer's sleep time and errors, and shares
// current Backoffer's context.
// Some fields like `configs` and `vars` are concurrently used by all the backoffers in different threads,
// try not to modify the referenced content directly.
func (b *Backoffer) Clone() *Backoffer {
	return &Backoffer{
		ctx:            b.ctx,
		maxSleep:       b.maxSleep,
		totalSleep:     b.totalSleep,
		excludedSleep:  b.excludedSleep,
		vars:           b.vars,
		errors:         append([]error{}, b.errors...),
		configs:        append([]*Config{}, b.configs...),
		backoffSleepMS: copyMapWithoutRecursive(b.backoffSleepMS),
		backoffTimes:   copyMapWithoutRecursive(b.backoffTimes),
		parent:         b.parent,
	}
}

// Fork creates a new Backoffer which keeps current Backoffer's sleep time and errors, and holds
// a child context of current Backoffer's context.
// Some fields like `configs` and `vars` are concurrently used by all the backoffers in different threads,
// try not to modify the referenced content directly.
func (b *Backoffer) Fork() (*Backoffer, context.CancelFunc) {
	ctx, cancel := context.WithCancel(b.ctx)
	return &Backoffer{
		ctx:            ctx,
		maxSleep:       b.maxSleep,
		totalSleep:     b.totalSleep,
		excludedSleep:  b.excludedSleep,
		errors:         append([]error{}, b.errors...),
		configs:        append([]*Config{}, b.configs...),
		backoffSleepMS: copyMapWithoutRecursive(b.backoffSleepMS),
		backoffTimes:   copyMapWithoutRecursive(b.backoffTimes),
		vars:           b.vars,
		parent:         b,
	}, cancel
}

// GetVars returns the binded vars.
func (b *Backoffer) GetVars() *kv.Variables {
	return b.vars
}

// GetTotalSleep returns total sleep time.
func (b *Backoffer) GetTotalSleep() int {
	return b.totalSleep
}

// GetTypes returns type list of this backoff and all its ancestors.
func (b *Backoffer) GetTypes() []string {
	typs := make([]string, 0, len(b.configs))
	for b != nil {
		for _, cfg := range b.configs {
			typs = append(typs, cfg.String())
		}
		b = b.parent
	}
	return typs
}

// GetCtx returns the binded context.
func (b *Backoffer) GetCtx() context.Context {
	return b.ctx
}

// SetCtx sets the binded context to ctx.
func (b *Backoffer) SetCtx(ctx context.Context) {
	b.ctx = ctx
}

// GetBackoffTimes returns a map contains backoff time count by type.
func (b *Backoffer) GetBackoffTimes() map[string]int {
	return b.backoffTimes
}

// GetTotalBackoffTimes returns the total backoff times of the backoffer.
func (b *Backoffer) GetTotalBackoffTimes() int {
	total := 0
	for _, time := range b.backoffTimes {
		total += time
	}
	return total
}

// GetBackoffSleepMS returns a map contains backoff sleep time by type.
func (b *Backoffer) GetBackoffSleepMS() map[string]int {
	return b.backoffSleepMS
}

// ErrorsNum returns the number of errors.
func (b *Backoffer) ErrorsNum() int {
	return len(b.errors)
}

// Reset resets the sleep state of the backoffer, so that following backoff
// can sleep shorter. The reason why we don't create a new backoffer is that
// backoffer is similar to context and it records some metrics that we
// want to record for an entire process which is composed of serveral stages.
func (b *Backoffer) Reset() {
	b.fn = nil
	b.totalSleep = 0
	b.excludedSleep = 0
}

// ResetMaxSleep resets the sleep state and max sleep limit of the backoffer.
// It's used when switches to the next stage of the process.
func (b *Backoffer) ResetMaxSleep(maxSleep int) {
	b.Reset()
	b.maxSleep = maxSleep
	b.withVars(b.vars)
}

func (b *Backoffer) longestSleepCfg() (*Config, int) {
	candidate := ""
	maxSleep := 0
	for cfgName, sleepTime := range b.backoffSleepMS {
		if _, ok := isSleepExcluded[cfgName]; sleepTime > maxSleep && !ok {
			maxSleep = sleepTime
			candidate = cfgName
		}
	}
	for _, cfg := range b.configs {
		if cfg.name == candidate {
			return cfg, maxSleep
		}
	}
	return nil, 0
<<<<<<< HEAD
}

func (b *Backoffer) CheckKilled() error {
	if b.vars != nil && b.vars.Killed != nil {
		killed := atomic.LoadUint32(b.vars.Killed)
		if killed != 0 {
			logutil.BgLogger().Info(
				"backoff stops because a killed signal is received",
				zap.Uint32("signal", killed),
			)
			return errors.WithStack(tikverr.ErrQueryInterrupted{Signal: killed})
		}
	}
	return nil
=======
>>>>>>> 5945fe39
}<|MERGE_RESOLUTION|>--- conflicted
+++ resolved
@@ -381,7 +381,6 @@
 		}
 	}
 	return nil, 0
-<<<<<<< HEAD
 }
 
 func (b *Backoffer) CheckKilled() error {
@@ -396,6 +395,4 @@
 		}
 	}
 	return nil
-=======
->>>>>>> 5945fe39
 }