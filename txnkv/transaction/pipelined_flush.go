--- conflicted
+++ resolved
@@ -443,11 +443,7 @@
 			zap.Error(err),
 		)
 	} else {
-<<<<<<< HEAD
 		logutil.Logger(bo.GetCtx()).Info(
-=======
-		logutil.BgLogger().Info(
->>>>>>> 7c70c540
 			"[pipelined dml] commit transaction secondaries done",
 			zap.Uint64("resolved regions", resolved.Load()),
 			zap.Uint64("startTS", c.startTS),
