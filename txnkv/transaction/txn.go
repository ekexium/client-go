// Copyright 2021 TiKV Authors
//
// Licensed under the Apache License, Version 2.0 (the "License");
// you may not use this file except in compliance with the License.
// You may obtain a copy of the License at
//
//     http://www.apache.org/licenses/LICENSE-2.0
//
// Unless required by applicable law or agreed to in writing, software
// distributed under the License is distributed on an "AS IS" BASIS,
// WITHOUT WARRANTIES OR CONDITIONS OF ANY KIND, either express or implied.
// See the License for the specific language governing permissions and
// limitations under the License.

// NOTE: The code in this file is based on code from the
// TiDB project, licensed under the Apache License v 2.0
//
// https://github.com/pingcap/tidb/tree/cc5e161ac06827589c4966674597c137cc9e809c/store/tikv/txn.go
//

// Copyright 2016 PingCAP, Inc.
//
// Licensed under the Apache License, Version 2.0 (the "License");
// you may not use this file except in compliance with the License.
// You may obtain a copy of the License at
//
//     http://www.apache.org/licenses/LICENSE-2.0
//
// Unless required by applicable law or agreed to in writing, software
// distributed under the License is distributed on an "AS IS" BASIS,
// WITHOUT WARRANTIES OR CONDITIONS OF ANY KIND, either express or implied.
// See the License for the specific language governing permissions and
// limitations under the License.

package transaction

import (
	"bytes"
	"context"
	"encoding/hex"
	"encoding/json"
	"fmt"
	"math"
	"math/rand"
	"runtime/trace"
	"slices"
	"sort"
	"sync"
	"sync/atomic"
	"time"

	"github.com/VividCortex/ewma"
	"github.com/dgryski/go-farm"
	"github.com/docker/go-units"
	"github.com/opentracing/opentracing-go"
	"github.com/pingcap/failpoint"
	"github.com/pingcap/kvproto/pkg/kvrpcpb"
	"github.com/pkg/errors"
	"github.com/tikv/client-go/v2/config"
	"github.com/tikv/client-go/v2/config/retry"
	tikverr "github.com/tikv/client-go/v2/error"
	"github.com/tikv/client-go/v2/internal/logutil"
	"github.com/tikv/client-go/v2/internal/unionstore"
	tikv "github.com/tikv/client-go/v2/kv"
	"github.com/tikv/client-go/v2/metrics"
	"github.com/tikv/client-go/v2/tikvrpc"
	"github.com/tikv/client-go/v2/tikvrpc/interceptor"
	"github.com/tikv/client-go/v2/txnkv/txnsnapshot"
	"github.com/tikv/client-go/v2/txnkv/txnutil"
	"github.com/tikv/client-go/v2/util"
	atomicutil "go.uber.org/atomic"
	"go.uber.org/zap"
)

// MaxTxnTimeUse is the max time a Txn may use (in ms) from its begin to commit.
// We use it to abort the transaction to guarantee GC worker will not influence it.
const MaxTxnTimeUse = 24 * 60 * 60 * 1000
const defaultEWMAAge = 10

type tempLockBufferEntry struct {
	HasReturnValue    bool
	HasCheckExistence bool
	Value             tikv.ReturnedValue

	ActualLockForUpdateTS uint64
}

// trySkipLockingOnRetry checks if the key can be skipped in an aggressive locking context, and performs necessary
// changes to the entry. Returns whether the key can be skipped.
func (e *tempLockBufferEntry) trySkipLockingOnRetry(returnValue bool, checkExistence bool) bool {
	if e.Value.LockedWithConflictTS != 0 {
		// Clear its LockedWithConflictTS field as if it's locked in normal way.
		e.Value.LockedWithConflictTS = 0
	} else {
		// If we require more information than those we already got during last attempt, we need to lock it again.
		if !e.HasReturnValue && returnValue {
			return false
		}
		if !returnValue && !e.HasCheckExistence && checkExistence {
			return false
		}
	}
	if !returnValue {
		e.HasReturnValue = false
		e.Value.Value = nil
	}
	if !checkExistence {
		e.HasCheckExistence = false
		e.Value.Exists = true
	}
	return true
}

type PipelinedTxnOptions struct {
	Enable                 bool
	FlushConcurrency       int
	ResolveLockConcurrency int
	// [0,1), 0 = no sleep, 1 = no write
	WriteThrottleRatio float64
}

// TxnOptions indicates the option when beginning a transaction.
// TxnOptions are set by the TxnOption values passed to Begin
type TxnOptions struct {
	TxnScope     string
	StartTS      *uint64
	PipelinedTxn PipelinedTxnOptions
}

// PrewriteEncounterLockPolicy specifies the policy when prewrite encounters locks.
type PrewriteEncounterLockPolicy int

const (
	// TryResolvePolicy is the default one: try to resolve those locks with smaller startTS.
	TryResolvePolicy PrewriteEncounterLockPolicy = iota
	// NoResolvePolicy means do not resolve, but return write conflict errors directly.
	// This can be used to let the upper layer choose to retry in pessimistic mode.
	NoResolvePolicy
)

func (p PrewriteEncounterLockPolicy) String() string {
	switch p {
	case TryResolvePolicy:
		return "TryResolvePolicy"
	case NoResolvePolicy:
		return "NoResolvePolicy"
	default:
		return "Unknown"
	}
}

// KVTxn contains methods to interact with a TiKV transaction.
type KVTxn struct {
	snapshot  *txnsnapshot.KVSnapshot
	us        *unionstore.KVUnionStore
	store     kvstore // for connection to region.
	startTS   uint64
	startTime time.Time // Monotonic timestamp for recording txn time consuming.
	commitTS  uint64
	mu        sync.Mutex // For thread-safe LockKeys function.
	setCnt    int64
	vars      *tikv.Variables
	committer *twoPhaseCommitter
	lockedCnt int

	valid bool

	// schemaVer is the infoSchema fetched at startTS.
	schemaVer SchemaVer
	// commitCallback is called after current transaction gets committed
	commitCallback func(info string, err error)

	// backgroundGoroutineLifecycleHooks tracks the lifecycle of background goroutines of a
	// transaction. The `.Pre` will be executed before the start of each background goroutine,
	// and the `.Post` will be called after the background goroutine exits.
	backgroundGoroutineLifecycleHooks LifecycleHooks

	binlog                  BinlogExecutor
	schemaLeaseChecker      SchemaLeaseChecker
	syncLog                 bool
	priority                txnutil.Priority
	isPessimistic           bool
	enableAsyncCommit       bool
	enable1PC               bool
	causalConsistency       bool
	scope                   string
	kvFilter                KVFilter
	resourceGroupTag        []byte
	resourceGroupTagger     tikvrpc.ResourceGroupTagger // use this when resourceGroupTag is nil
	diskFullOpt             kvrpcpb.DiskFullOpt
	txnSource               uint64
	commitTSUpperBoundCheck func(uint64) bool
	// interceptor is used to decorate the RPC request logic related to the txn.
	interceptor    interceptor.RPCInterceptor
	assertionLevel kvrpcpb.AssertionLevel
	*util.RequestSource
	// resourceGroupName is the name of tenant resource group.
	resourceGroupName string

	aggressiveLockingContext *aggressiveLockingContext
	aggressiveLockingDirty   atomic.Bool

	forUpdateTSChecks map[string]uint64

<<<<<<< HEAD
	isPipelined                     bool
	pipelinedCancel                 context.CancelFunc
	pipelinedFlushConcurrency       int
	pipelinedResolveLockConcurrency int
	writeThrottleRatio              float64
	// flushBatchDurationEWMA is read before each flush, and written after each flush => no race
	flushBatchDurationEWMA ewma.MovingAverage
=======
	isPipelined     bool
	pipelinedCancel context.CancelFunc

	prewriteEncounterLockPolicy PrewriteEncounterLockPolicy
>>>>>>> f2025c12
}

// NewTiKVTxn creates a new KVTxn.
func NewTiKVTxn(store kvstore, snapshot *txnsnapshot.KVSnapshot, startTS uint64, options *TxnOptions) (*KVTxn, error) {
	cfg := config.GetGlobalConfig()
	newTiKVTxn := &KVTxn{
		snapshot:               snapshot,
		store:                  store,
		startTS:                startTS,
		startTime:              time.Now(),
		valid:                  true,
		vars:                   tikv.DefaultVars,
		scope:                  options.TxnScope,
		enableAsyncCommit:      cfg.EnableAsyncCommit,
		enable1PC:              cfg.Enable1PC,
		diskFullOpt:            kvrpcpb.DiskFullOpt_NotAllowedOnFull,
		RequestSource:          snapshot.RequestSource,
		flushBatchDurationEWMA: ewma.NewMovingAverage(defaultEWMAAge),
	}
	if !options.PipelinedTxn.Enable {
		newTiKVTxn.us = unionstore.NewUnionStore(unionstore.NewMemDB(), snapshot)
		return newTiKVTxn, nil
	}
	if options.PipelinedTxn.FlushConcurrency == 0 {
		return nil, errors.New("pipelined txn flush concurrency should be greater than 0")
	}
	newTiKVTxn.pipelinedFlushConcurrency = options.PipelinedTxn.FlushConcurrency
	if options.PipelinedTxn.ResolveLockConcurrency == 0 {
		return nil, errors.New("pipelined txn resolve lock concurrency should be greater than 0")
	}
	newTiKVTxn.pipelinedResolveLockConcurrency = options.PipelinedTxn.ResolveLockConcurrency
	if options.PipelinedTxn.WriteThrottleRatio < 0 || options.PipelinedTxn.WriteThrottleRatio >= 1 {
		return nil, errors.New(fmt.Sprintf("invalid write throttle ratio: %v", options.PipelinedTxn.WriteThrottleRatio))
	}
	newTiKVTxn.writeThrottleRatio = options.PipelinedTxn.WriteThrottleRatio
	if err := newTiKVTxn.InitPipelinedMemDB(); err != nil {
		return nil, err
	}
	return newTiKVTxn, nil
}

// SetSuccess is used to probe if kv variables are set or not. It is ONLY used in test cases.
var SetSuccess = *atomicutil.NewBool(false)

// SetVars sets variables to the transaction.
func (txn *KVTxn) SetVars(vars *tikv.Variables) {
	txn.vars = vars
	txn.snapshot.SetVars(vars)
	if val, err := util.EvalFailpoint("probeSetVars"); err == nil {
		if val.(bool) {
			SetSuccess.Store(true)
		}
	}
}

// GetVars gets variables from the transaction.
func (txn *KVTxn) GetVars() *tikv.Variables {
	return txn.vars
}

// Get implements transaction interface.
func (txn *KVTxn) Get(ctx context.Context, k []byte) ([]byte, error) {
	ret, err := txn.us.Get(ctx, k)
	if tikverr.IsErrNotFound(err) {
		return nil, err
	}
	if err != nil {
		return nil, err
	}

	return ret, nil
}

// BatchGet gets kv from the memory buffer of statement and transaction, and the kv storage.
// Do not use len(value) == 0 or value == nil to represent non-exist.
// If a key doesn't exist, there shouldn't be any corresponding entry in the result map.
func (txn *KVTxn) BatchGet(ctx context.Context, keys [][]byte) (map[string][]byte, error) {
	return NewBufferBatchGetter(txn.GetMemBuffer(), txn.GetSnapshot()).BatchGet(ctx, keys)
}

// Set sets the value for key k as v into kv store.
// v must NOT be nil or empty, otherwise it returns ErrCannotSetNilValue.
func (txn *KVTxn) Set(k []byte, v []byte) error {
	txn.setCnt++
	return txn.GetMemBuffer().Set(k, v)
}

// String implements fmt.Stringer interface.
func (txn *KVTxn) String() string {
	res := fmt.Sprintf("%d", txn.StartTS())
	if txn.IsInAggressiveLockingMode() {
		res += fmt.Sprintf(" (aggressiveLocking: prev %d keys, current %d keys)", len(txn.aggressiveLockingContext.lastRetryUnnecessaryLocks), len(txn.aggressiveLockingContext.currentLockedKeys))
	}
	return res
}

// Iter creates an Iterator positioned on the first entry that k <= entry's key.
// If such entry is not found, it returns an invalid Iterator with no error.
// It yields only keys that < upperBound. If upperBound is nil, it means the upperBound is unbounded.
// The Iterator must be Closed after use.
func (txn *KVTxn) Iter(k []byte, upperBound []byte) (unionstore.Iterator, error) {
	return txn.us.Iter(k, upperBound)
}

// IterReverse creates a reversed Iterator positioned on the first entry which key is less than k.
func (txn *KVTxn) IterReverse(k, lowerBound []byte) (unionstore.Iterator, error) {
	return txn.us.IterReverse(k, lowerBound)
}

// Delete removes the entry for key k from kv store.
func (txn *KVTxn) Delete(k []byte) error {
	return txn.GetMemBuffer().Delete(k)
}

// SetSchemaLeaseChecker sets a hook to check schema version.
func (txn *KVTxn) SetSchemaLeaseChecker(checker SchemaLeaseChecker) {
	txn.schemaLeaseChecker = checker
}

// EnableForceSyncLog indicates tikv to always sync log for the transaction.
func (txn *KVTxn) EnableForceSyncLog() {
	txn.syncLog = true
}

// SetPessimistic indicates if the transaction should use pessimictic lock.
func (txn *KVTxn) SetPessimistic(b bool) {
	if txn.IsPipelined() {
		panic("can not set a txn with pipelined memdb to pessimistic mode")
	}
	txn.isPessimistic = b
}

// SetSchemaVer updates schema version to validate transaction.
func (txn *KVTxn) SetSchemaVer(schemaVer SchemaVer) {
	txn.schemaVer = schemaVer
}

// SetPriority sets the priority for both write and read.
func (txn *KVTxn) SetPriority(pri txnutil.Priority) {
	txn.priority = pri
	txn.GetSnapshot().SetPriority(pri)
}

// SetResourceGroupTag sets the resource tag for both write and read.
func (txn *KVTxn) SetResourceGroupTag(tag []byte) {
	txn.resourceGroupTag = tag
	txn.GetSnapshot().SetResourceGroupTag(tag)
	if txn.committer != nil && txn.IsPipelined() {
		txn.committer.resourceGroupTag = tag
	}
}

// SetResourceGroupTagger sets the resource tagger for both write and read.
// Before sending the request, if resourceGroupTag is not nil, use
// resourceGroupTag directly, otherwise use resourceGroupTagger.
func (txn *KVTxn) SetResourceGroupTagger(tagger tikvrpc.ResourceGroupTagger) {
	txn.resourceGroupTagger = tagger
	txn.GetSnapshot().SetResourceGroupTagger(tagger)
	if txn.committer != nil && txn.IsPipelined() {
		txn.committer.resourceGroupTagger = tagger
	}
}

// SetResourceGroupName set resource group name for both read and write.
func (txn *KVTxn) SetResourceGroupName(name string) {
	txn.resourceGroupName = name
	txn.GetSnapshot().SetResourceGroupName(name)
	if txn.committer != nil && txn.IsPipelined() {
		txn.committer.resourceGroupName = name
	}
}

// SetRPCInterceptor sets interceptor.RPCInterceptor for the transaction and its related snapshot.
// interceptor.RPCInterceptor will be executed before each RPC request is initiated.
// Note that SetRPCInterceptor will replace the previously set interceptor.
func (txn *KVTxn) SetRPCInterceptor(it interceptor.RPCInterceptor) {
	txn.interceptor = it
	txn.GetSnapshot().SetRPCInterceptor(it)
}

// AddRPCInterceptor adds an interceptor, the order of addition is the order of execution.
func (txn *KVTxn) AddRPCInterceptor(it interceptor.RPCInterceptor) {
	if txn.interceptor == nil {
		txn.SetRPCInterceptor(it)
		return
	}
	txn.interceptor = interceptor.ChainRPCInterceptors(txn.interceptor, it)
	txn.GetSnapshot().AddRPCInterceptor(it)
}

// SetCommitCallback sets up a function that will be called when the transaction
// is finished.
func (txn *KVTxn) SetCommitCallback(f func(string, error)) {
	txn.commitCallback = f
}

// SetBackgroundGoroutineLifecycleHooks sets up the hooks to track the lifecycle of the background goroutines of a transaction.
func (txn *KVTxn) SetBackgroundGoroutineLifecycleHooks(hooks LifecycleHooks) {
	txn.backgroundGoroutineLifecycleHooks = hooks
}

// spawn starts a goroutine to run the given function.
func (txn *KVTxn) spawn(f func()) {
	if txn.backgroundGoroutineLifecycleHooks.Pre != nil {
		txn.backgroundGoroutineLifecycleHooks.Pre()
	}
	txn.store.WaitGroup().Add(1)
	go func() {
		if txn.backgroundGoroutineLifecycleHooks.Post != nil {
			defer txn.backgroundGoroutineLifecycleHooks.Post()
		}
		defer txn.store.WaitGroup().Done()

		f()
	}()
}

// spawnWithStorePool starts a goroutine to run the given function with the store's goroutine pool.
func (txn *KVTxn) spawnWithStorePool(f func()) error {
	if txn.backgroundGoroutineLifecycleHooks.Pre != nil {
		txn.backgroundGoroutineLifecycleHooks.Pre()
	}
	txn.store.WaitGroup().Add(1)
	err := txn.store.Go(func() {
		if txn.backgroundGoroutineLifecycleHooks.Post != nil {
			defer txn.backgroundGoroutineLifecycleHooks.Post()
		}
		defer txn.store.WaitGroup().Done()

		f()
	})
	if err != nil {
		txn.store.WaitGroup().Done()
	}
	return err
}

// SetEnableAsyncCommit indicates if the transaction will try to use async commit.
func (txn *KVTxn) SetEnableAsyncCommit(b bool) {
	txn.enableAsyncCommit = b
}

// SetEnable1PC indicates that the transaction will try to use 1 phase commit(which should be faster).
// 1PC does not work if the keys to update in the current txn are in multiple regions.
func (txn *KVTxn) SetEnable1PC(b bool) {
	txn.enable1PC = b
}

// SetCausalConsistency indicates if the transaction does not need to
// guarantee linearizability. Default value is false which means
// linearizability is guaranteed.
func (txn *KVTxn) SetCausalConsistency(b bool) {
	txn.causalConsistency = b
}

// SetScope sets the geographical scope of the transaction.
func (txn *KVTxn) SetScope(scope string) {
	txn.scope = scope
}

// SetKVFilter sets the filter to ignore key-values in memory buffer.
func (txn *KVTxn) SetKVFilter(filter KVFilter) {
	txn.kvFilter = filter
}

// SetCommitTSUpperBoundCheck provide a way to restrict the commit TS upper bound.
// The 2PC processing will pass the commitTS for the checker function, if the function
// returns false, the 2PC processing will abort.
func (txn *KVTxn) SetCommitTSUpperBoundCheck(f func(commitTS uint64) bool) {
	txn.commitTSUpperBoundCheck = f
}

// SetDiskFullOpt sets whether current operation is allowed in each TiKV disk usage level.
func (txn *KVTxn) SetDiskFullOpt(level kvrpcpb.DiskFullOpt) {
	txn.diskFullOpt = level
}

// SetTxnSource sets the source of the transaction.
func (txn *KVTxn) SetTxnSource(txnSource uint64) {
	txn.txnSource = txnSource
}

// SetSessionID sets the session ID of the transaction.
// If the committer is not initialized yet, the function won't take effect.
// It is supposed to be set before performing any writes in the transaction to avoid data race.
// It is designed to be called in ActivateTxn(), though subject to change.
// It is especially useful for pipelined transactions, as its committer is initialized immediately
// when the transaction is created.
//
// Note that commiter may also obtain a sessionID from context directly via sessionIDCtxKey.
// TODO: consider unifying them.

func (txn *KVTxn) SetSessionID(sessionID uint64) {
	if txn.committer != nil {
		txn.committer.sessionID = sessionID
	}
}

// GetDiskFullOpt gets the options of current operation in each TiKV disk usage level.
func (txn *KVTxn) GetDiskFullOpt() kvrpcpb.DiskFullOpt {
	return txn.diskFullOpt
}

// ClearDiskFullOpt clears the options of current operation in each tikv disk usage level.
func (txn *KVTxn) ClearDiskFullOpt() {
	txn.diskFullOpt = kvrpcpb.DiskFullOpt_NotAllowedOnFull
}

// SetAssertionLevel sets how strict the assertions in the transaction should be.
func (txn *KVTxn) SetAssertionLevel(assertionLevel kvrpcpb.AssertionLevel) {
	txn.assertionLevel = assertionLevel
}

// SetPrewriteEncounterLockPolicy specifies the behavior when prewrite encounters locks.
func (txn *KVTxn) SetPrewriteEncounterLockPolicy(policy PrewriteEncounterLockPolicy) {
	txn.prewriteEncounterLockPolicy = policy
}

// IsPessimistic returns true if it is pessimistic.
func (txn *KVTxn) IsPessimistic() bool {
	return txn.isPessimistic
}

// IsPipelined returns true if it's a pipelined transaction.
func (txn *KVTxn) IsPipelined() bool {
	return txn.isPipelined
}

func (txn *KVTxn) InitPipelinedMemDB() error {
	if txn.committer != nil {
		return errors.New("pipelined memdb should be set before the transaction is committed")
	}
	txn.isPipelined = true
	txn.snapshot.SetPipelined(txn.startTS)
	// TODO: set the correct sessionID
	committer, err := newTwoPhaseCommitter(txn, 0)
	if err != nil {
		return err
	}
	txn.committer = committer
	// disable 1pc and async commit for pipelined txn.
	if txn.committer.isOnePC() || txn.committer.isAsyncCommit() {
		logutil.BgLogger().Fatal("[pipelined dml] should not enable 1pc or async commit for pipelined txn",
			zap.Uint64("startTS", txn.startTS),
			zap.Bool("1pc", txn.committer.isOnePC()),
			zap.Bool("async commit", txn.committer.isAsyncCommit()))
	}
	commitDetail := &util.CommitDetails{
		ResolveLock: util.ResolveLockDetail{},
	}
	txn.committer.setDetail(commitDetail)
	flushCtx, flushCancel := context.WithCancel(context.Background())
	txn.pipelinedCancel = flushCancel
	// generation is increased when the memdb is flushed to kv store.
	// note the first generation is 1, which can mark pipelined dml's lock.
	flushedKeys, flushedSize := 0, 0
	pipelinedMemDB := unionstore.NewPipelinedMemDB(func(ctx context.Context, keys [][]byte) (map[string][]byte, error) {
		return txn.snapshot.BatchGetWithTier(ctx, keys, txnsnapshot.BatchGetBufferTier)
	}, func(generation uint64, memdb *unionstore.MemDB) (err error) {
		if atomic.LoadUint32((*uint32)(&txn.committer.ttlManager.state)) == uint32(stateClosed) {
			return errors.New("ttl manager is closed")
		}
		startTime := time.Now()
		defer func() {
			if err != nil {
				txn.committer.ttlManager.close()
			}
			flushedKeys += memdb.Len()
			flushedSize += memdb.Size()
			logutil.BgLogger().Info(
				"[pipelined dml] flushed memdb to kv store",
				zap.Uint64("startTS", txn.startTS),
				zap.Uint64("generation", generation),
				zap.Uint64("session", txn.committer.sessionID),
				zap.Int("keys", memdb.Len()),
				zap.String("size", units.HumanSize(float64(memdb.Size()))),
				zap.Int("flushed keys", flushedKeys),
				zap.String("flushed size", units.HumanSize(float64(flushedSize))),
				zap.Duration("take time", time.Since(startTime)),
			)
		}()

		// The flush function will not be called concurrently.
		// TODO: set backoffer from upper context.
		bo := retry.NewBackofferWithVars(flushCtx, 20000, nil)
		mutations := newMemBufferMutations(memdb.Len(), memdb)
		if memdb.Len() == 0 {
			return nil
		}
		// update bounds
		{
			var it unionstore.Iterator
			// lower bound
			it = memdb.IterWithFlags(nil, nil)
			if !it.Valid() {
				return errors.New("invalid iterator")
			}
			startKey := it.Key()
			if len(txn.committer.pipelinedCommitInfo.pipelinedStart) == 0 || bytes.Compare(txn.committer.pipelinedCommitInfo.pipelinedStart, startKey) > 0 {
				txn.committer.pipelinedCommitInfo.pipelinedStart = make([]byte, len(startKey))
				copy(txn.committer.pipelinedCommitInfo.pipelinedStart, startKey)
			}
			it.Close()
			// upper bound
			it = memdb.IterReverseWithFlags(nil)
			if !it.Valid() {
				return errors.New("invalid iterator")
			}
			endKey := it.Key()
			if len(txn.committer.pipelinedCommitInfo.pipelinedEnd) == 0 || bytes.Compare(txn.committer.pipelinedCommitInfo.pipelinedEnd, endKey) < 0 {
				txn.committer.pipelinedCommitInfo.pipelinedEnd = make([]byte, len(endKey))
				copy(txn.committer.pipelinedCommitInfo.pipelinedEnd, endKey)
			}
			it.Close()
		}
		// TODO: reuse initKeysAndMutations
		for it := memdb.IterWithFlags(nil, nil); it.Valid(); err = it.Next() {
			if err != nil {
				return err
			}
			flags := it.Flags()
			var value []byte
			var op kvrpcpb.Op

			if !it.HasValue() {
				if !flags.HasLocked() {
					continue
				}
				op = kvrpcpb.Op_Lock
			} else {
				value = it.Value()
				if len(value) > 0 {
					op = kvrpcpb.Op_Put
					if flags.HasPresumeKeyNotExists() {
						op = kvrpcpb.Op_Insert
					}
				} else {
					if flags.HasPresumeKeyNotExists() {
						// delete-your-writes keys in optimistic txn need check not exists in prewrite-phase
						// due to `Op_CheckNotExists` doesn't prewrite lock, so mark those keys should not be used in commit-phase.
						op = kvrpcpb.Op_CheckNotExists
					} else {
						if flags.HasNewlyInserted() {
							// The delete-your-write keys in pessimistic transactions, only lock needed keys and skip
							// other deletes for example the secondary index delete.
							// Here if `tidb_constraint_check_in_place` is enabled and the transaction is in optimistic mode,
							// the logic is same as the pessimistic mode.
							if flags.HasLocked() {
								op = kvrpcpb.Op_Lock
							} else {
								continue
							}
						} else {
							op = kvrpcpb.Op_Del
						}
					}
				}
			}

			if len(txn.committer.primaryKey) == 0 && op != kvrpcpb.Op_CheckNotExists {
				pk := it.Key()
				txn.committer.primaryKey = make([]byte, len(pk))
				// copy the primary key to avoid reference to the memory arena.
				copy(txn.committer.primaryKey, pk)
				txn.committer.pipelinedCommitInfo.primaryOp = op
			}

			mustExist, mustNotExist := flags.HasAssertExist(), flags.HasAssertNotExist()
			if txn.assertionLevel == kvrpcpb.AssertionLevel_Off {
				mustExist, mustNotExist = false, false
			}
			mutations.Push(op, false, mustExist, mustNotExist, flags.HasNeedConstraintCheckInPrewrite(), it.Handle())
		}
		txn.throttlePipelinedTxn()
		flushStart := time.Now()
		err = txn.committer.pipelinedFlushMutations(bo, mutations, generation)
		if txn.flushBatchDurationEWMA.Value() == 0 {
			txn.flushBatchDurationEWMA.Set(float64(time.Since(flushStart).Milliseconds()))
		} else {
			txn.flushBatchDurationEWMA.Add(float64(time.Since(flushStart).Milliseconds()))
		}
		return err
	})
	txn.committer.priority = txn.priority.ToPB()
	txn.committer.syncLog = txn.syncLog
	txn.committer.resourceGroupTag = txn.resourceGroupTag
	txn.committer.resourceGroupTagger = txn.resourceGroupTagger
	txn.committer.resourceGroupName = txn.resourceGroupName
	txn.us = unionstore.NewUnionStore(pipelinedMemDB, txn.snapshot)
	return nil
}

func (txn *KVTxn) throttlePipelinedTxn() {
	if txn.writeThrottleRatio >= 1 || txn.writeThrottleRatio < 0 {
		logutil.BgLogger().Error(
			"[pipelined dml] invalid write speed ratio",
			zap.Float64("writeThrottleRatio", txn.writeThrottleRatio),
			zap.Uint64("session", txn.committer.sessionID),
			zap.Uint64("startTS", txn.startTS),
		)
		return
	}

	expectedFlushMs := txn.flushBatchDurationEWMA.Value()
	// T_sleep / (T_sleep + T_flush) = writeThrottleRatio
	sleepMs := int(txn.writeThrottleRatio / (1.0 - txn.writeThrottleRatio) * expectedFlushMs)
	metrics.TiKVPipelinedFlushThrottleSecondsHistogram.Observe(float64(sleepMs) / 1000)
	if sleepMs == 0 {
		return
	}
	logutil.BgLogger().Info(
		"[pipelined dml] throttle",
		zap.Uint64("session", txn.committer.sessionID),
		zap.Uint64("startTS", txn.startTS),
		zap.Int("sleepMs", sleepMs),
		zap.Float64("writeThrottleRatio", txn.writeThrottleRatio),
	)
	time.Sleep(time.Duration(sleepMs) * time.Millisecond)
}

// IsCasualConsistency returns if the transaction allows linearizability
// inconsistency.
func (txn *KVTxn) IsCasualConsistency() bool {
	return txn.causalConsistency
}

// GetScope returns the geographical scope of the transaction.
func (txn *KVTxn) GetScope() string {
	return txn.scope
}

// Commit commits the transaction operations to KV store.
func (txn *KVTxn) Commit(ctx context.Context) error {
	if span := opentracing.SpanFromContext(ctx); span != nil && span.Tracer() != nil {
		span1 := span.Tracer().StartSpan("tikvTxn.Commit", opentracing.ChildOf(span.Context()))
		defer span1.Finish()
		ctx = opentracing.ContextWithSpan(ctx, span1)
	}
	defer trace.StartRegion(ctx, "CommitTxn").End()

	if !txn.valid {
		return tikverr.ErrInvalidTxn
	}
	defer txn.close()

	ctx = context.WithValue(ctx, util.RequestSourceKey, *txn.RequestSource)

	if txn.IsInAggressiveLockingMode() {
		if len(txn.aggressiveLockingContext.currentLockedKeys) != 0 {
			return errors.New("trying to commit transaction when aggressive locking is pending")
		}
		txn.CancelAggressiveLocking(ctx)
	}

	if val, err := util.EvalFailpoint("mockCommitError"); err == nil && val.(bool) {
		if _, err := util.EvalFailpoint("mockCommitErrorOpt"); err == nil {
			failpoint.Disable("tikvclient/mockCommitErrorOpt")
			return errors.New("mock commit error")
		}
	}

	start := time.Now()
	defer func() {
		if txn.isInternal() {
			metrics.TxnCmdHistogramWithCommitInternal.Observe(time.Since(start).Seconds())
		} else {
			metrics.TxnCmdHistogramWithCommitGeneral.Observe(time.Since(start).Seconds())
		}
	}()

	// sessionID is used for log.
	var sessionID uint64
	val := ctx.Value(util.SessionID)
	if val != nil {
		sessionID = val.(uint64)
	}

	if txn.interceptor != nil {
		// User has called txn.SetRPCInterceptor() to explicitly set an interceptor, we
		// need to bind it to ctx so that the internal client can perceive and execute
		// it before initiating an RPC request.
		ctx = interceptor.WithRPCInterceptor(ctx, txn.interceptor)
	}

	var err error
	// If the txn use pessimistic lock, committer is initialized.
	committer := txn.committer
	if committer == nil {
		committer, err = newTwoPhaseCommitter(txn, sessionID)
		if err != nil {
			return err
		}
		txn.committer = committer
	}

	committer.SetDiskFullOpt(txn.diskFullOpt)
	committer.SetTxnSource(txn.txnSource)
	txn.committer.forUpdateTSConstraints = txn.forUpdateTSChecks

	defer committer.ttlManager.close()

	if !txn.isPipelined {
		initRegion := trace.StartRegion(ctx, "InitKeys")
		err = committer.initKeysAndMutations(ctx)
		initRegion.End()
	} else if !txn.GetMemBuffer().Dirty() {
		return nil
	}
	if err != nil {
		if txn.IsPessimistic() {
			txn.asyncPessimisticRollback(ctx, committer.mutations.GetKeys(), txn.committer.forUpdateTS)
		}
		return err
	}
	if !txn.isPipelined && committer.mutations.Len() == 0 {
		return nil
	}

	defer func() {
		detail := committer.getDetail()
		detail.Mu.Lock()
		metrics.TiKVTxnCommitBackoffSeconds.Observe(float64(detail.Mu.CommitBackoffTime) / float64(time.Second))
		metrics.TiKVTxnCommitBackoffCount.Observe(float64(len(detail.Mu.PrewriteBackoffTypes) + len(detail.Mu.CommitBackoffTypes)))
		detail.Mu.Unlock()

		ctxValue := ctx.Value(util.CommitDetailCtxKey)
		if ctxValue != nil {
			commitDetail := ctxValue.(**util.CommitDetails)
			if *commitDetail != nil {
				(*commitDetail).TxnRetry++
			} else {
				*commitDetail = detail
			}
		}
	}()
	// latches disabled
	// pessimistic transaction should also bypass latch.
	// transaction with pipelined memdb should also bypass latch.
	if txn.store.TxnLatches() == nil || txn.IsPessimistic() || txn.IsPipelined() {
		err = committer.execute(ctx)
		if val == nil || sessionID > 0 {
			txn.onCommitted(err)
		}
		logutil.Logger(ctx).Debug("[kv] txnLatches disabled, 2pc directly", zap.Error(err))
		return err
	}

	// latches enabled
	// for transactions which need to acquire latches
	start = time.Now()
	lock := txn.store.TxnLatches().Lock(committer.startTS, committer.mutations.GetKeys())
	commitDetail := committer.getDetail()
	commitDetail.LocalLatchTime = time.Since(start)
	if commitDetail.LocalLatchTime > 0 {
		metrics.TiKVLocalLatchWaitTimeHistogram.Observe(commitDetail.LocalLatchTime.Seconds())
	}
	defer txn.store.TxnLatches().UnLock(lock)
	if lock.IsStale() {
		return &tikverr.ErrWriteConflictInLatch{StartTS: txn.startTS}
	}
	err = committer.execute(ctx)
	if val == nil || sessionID > 0 {
		txn.onCommitted(err)
	}
	if err == nil {
		lock.SetCommitTS(committer.commitTS)
	}
	logutil.Logger(ctx).Debug("[kv] txnLatches enabled while txn retryable", zap.Error(err))
	return err
}

func (txn *KVTxn) close() {
	txn.valid = false
	txn.ClearDiskFullOpt()
}

// Rollback undoes the transaction operations to KV store.
func (txn *KVTxn) Rollback() error {
	if !txn.valid {
		return tikverr.ErrInvalidTxn
	}

	if txn.IsInAggressiveLockingMode() {
		if len(txn.aggressiveLockingContext.currentLockedKeys) != 0 {
			txn.close()
			return errors.New("trying to rollback transaction when aggressive locking is pending")
		}
		txn.CancelAggressiveLocking(context.Background())
	}

	// `skipPessimisticRollback` may be true only when set by failpoint in tests.
	skipPessimisticRollback := false
	if val, err := util.EvalFailpoint("onRollback"); err == nil {
		if s, ok := val.(string); ok {
			if s == "skipRollbackPessimisticLock" {
				logutil.BgLogger().Info("[failpoint] injected skip pessimistic rollback on explicit rollback",
					zap.Uint64("txnStartTS", txn.startTS))
				skipPessimisticRollback = true
			} else {
				panic(fmt.Sprintf("unknown instruction %s for failpoint \"onRollback\"", s))
			}
		}
	}

	start := time.Now()
	// Clean up pessimistic lock.
	if txn.IsPessimistic() && txn.committer != nil {
		var err error
		if !skipPessimisticRollback {
			err = txn.rollbackPessimisticLocks()
		}
		txn.committer.ttlManager.close()
		if err != nil {
			logutil.BgLogger().Error(err.Error())
		}
	}
	if txn.IsPipelined() && txn.committer != nil {
		// wait all flush to finish, this avoids data race.
		txn.pipelinedCancel()
		txn.GetMemBuffer().FlushWait()
		txn.committer.ttlManager.close()
		// no need to clean up locks when no flush triggered.
		pipelinedStart, pipelinedEnd := txn.committer.pipelinedCommitInfo.pipelinedStart, txn.committer.pipelinedCommitInfo.pipelinedEnd
		needCleanUpLocks := len(pipelinedStart) != 0 && len(pipelinedEnd) != 0
		txn.spawnWithStorePool(
			func() {
				broadcastToAllStores(
					txn,
					txn.committer.store,
					retry.NewBackofferWithVars(
						txn.store.Ctx(),
						broadcastMaxBackoff,
						txn.committer.txn.vars,
					),
					&kvrpcpb.TxnStatus{
						StartTs:     txn.startTS,
						MinCommitTs: txn.committer.minCommitTSMgr.get(),
						CommitTs:    0,
						RolledBack:  true,
						IsCompleted: !needCleanUpLocks,
					},
					txn.resourceGroupName,
					txn.resourceGroupTag,
				)
			},
		)
		if needCleanUpLocks {
			rollbackBo := retry.NewBackofferWithVars(txn.store.Ctx(), CommitSecondaryMaxBackoff, txn.vars)
			txn.committer.resolveFlushedLocks(rollbackBo, pipelinedStart, pipelinedEnd, false)
		}
	}
	txn.close()
	logutil.BgLogger().Debug("[kv] rollback txn", zap.Uint64("txnStartTS", txn.StartTS()))
	if txn.isInternal() {
		metrics.TxnCmdHistogramWithRollbackInternal.Observe(time.Since(start).Seconds())
	} else {
		metrics.TxnCmdHistogramWithRollbackGeneral.Observe(time.Since(start).Seconds())
	}
	return nil
}

func (txn *KVTxn) rollbackPessimisticLocks() error {
	if txn.lockedCnt == 0 {
		return nil
	}
	ctx := context.WithValue(context.Background(), util.RequestSourceKey, *txn.RequestSource)
	bo := retry.NewBackofferWithVars(ctx, cleanupMaxBackoff, txn.vars)
	if txn.interceptor != nil {
		// User has called txn.SetRPCInterceptor() to explicitly set an interceptor, we
		// need to bind it to ctx so that the internal client can perceive and execute
		// it before initiating an RPC request.
		bo.SetCtx(interceptor.WithRPCInterceptor(bo.GetCtx(), txn.interceptor))
	}
	keys := txn.collectLockedKeys()
	return txn.committer.pessimisticRollbackMutations(bo, &PlainMutations{keys: keys})
}

func (txn *KVTxn) collectLockedKeys() [][]byte {
	keys := make([][]byte, 0, txn.lockedCnt)
	buf := txn.GetMemBuffer().GetMemDB()
	var err error
	for it := buf.IterWithFlags(nil, nil); it.Valid(); err = it.Next() {
		_ = err
		if it.Flags().HasLocked() {
			keys = append(keys, it.Key())
		}
	}
	return keys
}

func (txn *KVTxn) isInternal() bool {
	return util.IsRequestSourceInternal(txn.RequestSource)
}

// TxnInfo is used to keep track the info of a committed transaction (mainly for diagnosis and testing)
type TxnInfo struct {
	TxnScope            string `json:"txn_scope"`
	StartTS             uint64 `json:"start_ts"`
	CommitTS            uint64 `json:"commit_ts"`
	TxnCommitMode       string `json:"txn_commit_mode"`
	AsyncCommitFallback bool   `json:"async_commit_fallback"`
	OnePCFallback       bool   `json:"one_pc_fallback"`
	ErrMsg              string `json:"error,omitempty"`
	Pipelined           bool   `json:"pipelined"`
	FlushWaitMs         int64  `json:"flush_wait_ms"`
}

func (txn *KVTxn) onCommitted(err error) {
	if txn.commitCallback != nil {
		isAsyncCommit := txn.committer.isAsyncCommit()
		isOnePC := txn.committer.isOnePC()

		commitMode := "2pc"
		if isOnePC {
			commitMode = "1pc"
		} else if isAsyncCommit {
			commitMode = "async_commit"
		}

		info := TxnInfo{
			TxnScope:            txn.GetScope(),
			StartTS:             txn.startTS,
			CommitTS:            txn.commitTS,
			TxnCommitMode:       commitMode,
			AsyncCommitFallback: txn.committer.hasTriedAsyncCommit && !isAsyncCommit,
			OnePCFallback:       txn.committer.hasTriedOnePC && !isOnePC,
			Pipelined:           txn.IsPipelined(),
			FlushWaitMs:         txn.GetMemBuffer().GetMetrics().WaitDuration.Milliseconds(),
		}
		if err != nil {
			info.ErrMsg = err.Error()
		}
		infoStr, err2 := json.Marshal(info)
		_ = err2
		txn.commitCallback(string(infoStr), err)
	}
}

// LockKeysWithWaitTime tries to lock the entries with the keys in KV store.
// lockWaitTime in ms, 0 means nowait lock.
func (txn *KVTxn) LockKeysWithWaitTime(ctx context.Context, lockWaitTime int64, keysInput ...[]byte) (err error) {
	forUpdateTs := txn.startTS
	if txn.IsPessimistic() {
		bo := retry.NewBackofferWithVars(context.Background(), TsoMaxBackoff, nil)
		forUpdateTs, err = txn.store.GetTimestampWithRetry(bo, txn.scope)
		if err != nil {
			return err
		}
	}
	lockCtx := tikv.NewLockCtx(forUpdateTs, lockWaitTime, time.Now())

	return txn.LockKeys(ctx, lockCtx, keysInput...)
}

// StartAggressiveLocking makes the transaction enters aggressive locking state.
//
// Aggressive locking refers to the behavior that when a DML in a pessimistic transaction encounters write conflict,
// do not pessimistic-rollback them immediately; instead, keep the already-acquired locks and retry the statement.
// In this way, during retry, if it needs to acquire the same locks that was acquired in the previous execution, the
// lock RPC can be skipped. After finishing the execution, if some of the locks that were acquired in the previous
// execution but not needed in the current retried execution, they will be released.
//
// In aggressive locking state, keys locked by `LockKeys` will be recorded to a separated buffer. For `LockKeys`
// invocations that involves only one key, the pessimistic lock request will be performed in ForceLock mode
// (kvrpcpb.PessimisticLockWakeUpMode_WakeUpModeForceLock).
func (txn *KVTxn) StartAggressiveLocking() {
	if txn.IsInAggressiveLockingMode() {
		panic("Trying to start aggressive locking while it's already started")
	}
	txn.aggressiveLockingContext = &aggressiveLockingContext{
		lastRetryUnnecessaryLocks: nil,
		currentLockedKeys:         make(map[string]tempLockBufferEntry),
		startTime:                 time.Now(),
	}
}

// RetryAggressiveLocking tells the transaction that the current statement will be retried (ends the current attempt
// and starts the next attempt).
// If some keys are already locked during the aggressive locking, after calling this function, these locks will then be
// regarded as being acquired in the previous attempt.
// If some locks is acquired in the previous attempt but not needed in the current attempt, after calling this function,
// these locks will then be released.
func (txn *KVTxn) RetryAggressiveLocking(ctx context.Context) {
	if txn.aggressiveLockingContext == nil {
		panic("Trying to retry aggressive locking while it's not started")
	}
	txn.cleanupAggressiveLockingRedundantLocks(ctx)
	if txn.aggressiveLockingContext.assignedPrimaryKey {
		txn.aggressiveLockingContext.assignedPrimaryKey = false
		txn.aggressiveLockingContext.lastAssignedPrimaryKey = true
		// Do not reset the ttlManager immediately. Instead, we
		// will handle the case specially (see KVTxn.resetTTLManagerForAggressiveLockingMode).
		// See: https://github.com/pingcap/tidb/issues/58279
		txn.resetPrimary(true)
	}

	txn.aggressiveLockingContext.lastPrimaryKey = txn.aggressiveLockingContext.primaryKey
	txn.aggressiveLockingContext.primaryKey = nil

	txn.aggressiveLockingContext.lastAttemptStartTime = txn.aggressiveLockingContext.startTime
	txn.aggressiveLockingContext.startTime = time.Now()

	txn.aggressiveLockingContext.lastRetryUnnecessaryLocks = txn.aggressiveLockingContext.currentLockedKeys
	txn.aggressiveLockingContext.currentLockedKeys = make(map[string]tempLockBufferEntry)
}

// CancelAggressiveLocking cancels the current aggressive locking state. All pessimistic locks that were acquired
// during the aggressive locking state will be rolled back by PessimisticRollback.
func (txn *KVTxn) CancelAggressiveLocking(ctx context.Context) {
	if txn.aggressiveLockingContext == nil {
		panic("Trying to cancel aggressive locking while it's not started")
	}

	// Unset `aggressiveLockingContext` in a defer block to ensure it must be executed even it panicked on the half way.
	// It's because that if it's panicked by an OOM-kill of TiDB, it can then be recovered and the user can still
	// continue using the transaction's state.
	// The usage of `defer` can be removed once we have other way to avoid the panicking.
	// See: https://github.com/pingcap/tidb/issues/53540#issuecomment-2138089140
	// Currently the problem only exists in `DoneAggressiveLocking`, but we do the same to `CancelAggressiveLocking`
	// to the two function consistent, and prevent for new panics that might be introduced in the future.
	defer func() {
		txn.aggressiveLockingContext = nil
	}()

	txn.cleanupAggressiveLockingRedundantLocks(context.Background())
	if txn.aggressiveLockingContext.assignedPrimaryKey || txn.aggressiveLockingContext.lastAssignedPrimaryKey {
		txn.resetPrimary(false)
		txn.aggressiveLockingContext.assignedPrimaryKey = false
	}

	keys := make([][]byte, 0, len(txn.aggressiveLockingContext.currentLockedKeys))
	for key := range txn.aggressiveLockingContext.currentLockedKeys {
		keys = append(keys, []byte(key))
	}
	if len(keys) != 0 {
		// The committer must have been initialized if some keys are locked
		forUpdateTS := txn.committer.forUpdateTS
		if txn.aggressiveLockingContext.maxLockedWithConflictTS > forUpdateTS {
			forUpdateTS = txn.aggressiveLockingContext.maxLockedWithConflictTS
		}
		txn.asyncPessimisticRollback(context.Background(), keys, forUpdateTS)
		txn.lockedCnt -= len(keys)
	}
}

// DoneAggressiveLocking finishes the current aggressive locking. The locked keys will be moved to the membuffer as if
// these keys are locked in nomral way. If there's any unneeded locks, they will be released.
func (txn *KVTxn) DoneAggressiveLocking(ctx context.Context) {
	if txn.aggressiveLockingContext == nil {
		panic("Trying to finish aggressive locking while it's not started")
	}

	// Unset `aggressiveLockingContext` in a defer block to ensure it must be executed even it panicked on the half way.
	// It's because that if it's panicked by an OOM-kill of TiDB, it can then be recovered and the user can still
	// continue using the transaction's state.
	// The usage of `defer` can be removed once we have other way to avoid the panicking.
	// See: https://github.com/pingcap/tidb/issues/53540#issuecomment-2138089140
	defer func() {
		txn.aggressiveLockingContext = nil
	}()

	// If finally no key locked and ttlManager is just started during the current fair locking procedure, reset the
	// ttlManager as no key will be the primary.
	if txn.aggressiveLockingContext.lastAssignedPrimaryKey && !txn.aggressiveLockingContext.assignedPrimaryKey {
		txn.committer.ttlManager.reset()
	}

	txn.cleanupAggressiveLockingRedundantLocks(context.Background())

	if txn.forUpdateTSChecks == nil {
		txn.forUpdateTSChecks = make(map[string]uint64, len(txn.aggressiveLockingContext.currentLockedKeys))
	}

	memBuffer := txn.GetMemBuffer()
	for key, entry := range txn.aggressiveLockingContext.currentLockedKeys {
		setValExists := tikv.SetKeyLockedValueExists
		if (entry.HasCheckExistence || entry.HasReturnValue) && !entry.Value.Exists {
			setValExists = tikv.SetKeyLockedValueNotExists
		}
		memBuffer.UpdateFlags([]byte(key), tikv.SetKeyLocked, tikv.DelNeedCheckExists, setValExists)

		if _, ok := txn.forUpdateTSChecks[key]; !ok {
			txn.forUpdateTSChecks[key] = entry.ActualLockForUpdateTS
		}
	}
	if txn.aggressiveLockingContext.maxLockedWithConflictTS > 0 {
		// There are some keys locked so the committer must have been created.
		if txn.aggressiveLockingContext.maxLockedWithConflictTS > txn.committer.maxLockedWithConflictTS {
			txn.committer.maxLockedWithConflictTS = txn.aggressiveLockingContext.maxLockedWithConflictTS
		}
	}
}

// IsInAggressiveLockingMode checks if the transaction is currently in aggressive locking mode.
func (txn *KVTxn) IsInAggressiveLockingMode() bool {
	return txn.aggressiveLockingContext != nil
}

// IsInAggressiveLockingStage checks if a key is locked during the current aggressive locking stage.
func (txn *KVTxn) IsInAggressiveLockingStage(key []byte) bool {
	if txn.IsInAggressiveLockingMode() {
		_, ok := txn.aggressiveLockingContext.currentLockedKeys[string(key)]
		return ok
	}
	return false
}

func (txn *KVTxn) mayAggressiveLockingLastLockedKeysExpire() bool {
	ttl := atomic.LoadUint64(&ManagedLockTTL)
	return ttl <= math.MaxInt64 &&
		time.Since(txn.aggressiveLockingContext.lastAttemptStartTime).Milliseconds() >= int64(ttl)
}

func (txn *KVTxn) cleanupAggressiveLockingRedundantLocks(ctx context.Context) {
	if len(txn.aggressiveLockingContext.lastRetryUnnecessaryLocks) == 0 {
		return
	}
	keys := make([][]byte, 0, len(txn.aggressiveLockingContext.lastRetryUnnecessaryLocks))
	for keyStr := range txn.aggressiveLockingContext.lastRetryUnnecessaryLocks {
		key := []byte(keyStr)
		keys = append(keys, key)
	}
	if len(keys) != 0 {
		// The committer must have been initialized if some keys are locked
		forUpdateTS := txn.committer.forUpdateTS
		if txn.aggressiveLockingContext.maxLockedWithConflictTS > forUpdateTS {
			forUpdateTS = txn.aggressiveLockingContext.maxLockedWithConflictTS
		}
		txn.asyncPessimisticRollback(ctx, keys, forUpdateTS)
		txn.lockedCnt -= len(keys)
	}
}

func (txn *KVTxn) filterAggressiveLockedKeys(lockCtx *tikv.LockCtx, allKeys [][]byte) ([][]byte, error) {
	// In aggressive locking mode, we can skip locking if all of these conditions are met:
	// * The primary is unchanged during the current aggressive locking (which means primary is already set
	//   before the current aggressive locking or the selected primary is the same as that selected during the
	//   previous attempt).
	// * The key is already locked in the previous attempt.
	// * The time since last attempt is short enough so that the locks we acquired during last attempt is
	//   unlikely to be resolved by other transactions.

	// In case primary is not assigned in this phase, or primary is already set but unchanged, we don't need
	// to update the locks.
	canTrySkip := !txn.aggressiveLockingContext.assignedPrimaryKey || bytes.Equal(txn.aggressiveLockingContext.lastPrimaryKey, txn.aggressiveLockingContext.primaryKey)

	// Do not preallocate since in most cases the keys need to lock doesn't change during pessimistic-retry.
	keys := make([][]byte, 0)
	for _, k := range allKeys {
		keyStr := string(k)
		if lastResult, ok := txn.aggressiveLockingContext.lastRetryUnnecessaryLocks[keyStr]; ok {
			if lockCtx.ForUpdateTS < lastResult.Value.LockedWithConflictTS {
				// This should be an unreachable path.
				return nil, errors.Errorf("Txn %v Retrying aggressive locking with ForUpdateTS (%v) less than previous LockedWithConflictTS (%v)", txn.StartTS(), lockCtx.ForUpdateTS, lastResult.Value.LockedWithConflictTS)
			}
			delete(txn.aggressiveLockingContext.lastRetryUnnecessaryLocks, keyStr)
			if canTrySkip &&
				lastResult.trySkipLockingOnRetry(lockCtx.ReturnValues, lockCtx.CheckExistence) &&
				!txn.mayAggressiveLockingLastLockedKeysExpire() {
				// We can skip locking it since it's already locked during last attempt to aggressive locking, and
				// we already have the information that we need.
				if lockCtx.Values != nil {
					lockCtx.Values[keyStr] = lastResult.Value
				}
				txn.aggressiveLockingContext.currentLockedKeys[keyStr] = lastResult
				continue
			}
		}
		keys = append(keys, k)
	}

	return keys, nil
}

// collectAggressiveLockingStats collects statistics about aggressive locking and updates metrics if needed.
func (txn *KVTxn) collectAggressiveLockingStats(lockCtx *tikv.LockCtx, keys int, skippedLockKeys int, filteredAggressiveLockedKeysCount int, lockWakeUpMode kvrpcpb.PessimisticLockWakeUpMode) {
	if keys > 0 {
		lockCtx.Stats.AggressiveLockNewCount += keys - skippedLockKeys

		lockedWithConflictCount := 0
		for _, v := range lockCtx.Values {
			if v.LockedWithConflictTS != 0 {
				lockedWithConflictCount++
			}
		}
		lockCtx.Stats.LockedWithConflictCount += lockedWithConflictCount
		metrics.AggressiveLockedKeysLockedWithConflict.Add(float64(lockedWithConflictCount))

		if lockWakeUpMode == kvrpcpb.PessimisticLockWakeUpMode_WakeUpModeNormal {
			metrics.AggressiveLockedKeysNonForceLock.Add(float64(keys))
		}
	}

	lockCtx.Stats.AggressiveLockDerivedCount += filteredAggressiveLockedKeysCount
}

func (txn *KVTxn) exitAggressiveLockingIfInapplicable(ctx context.Context, keys [][]byte) error {
	if len(keys) > 1 && txn.IsInAggressiveLockingMode() {
		// Only allow fair locking if it only needs to lock one key. Considering that it's possible that a
		// statement causes multiple calls to `LockKeys` (which means some keys may have been locked in fair
		// locking mode), here we exit fair locking mode by calling DoneFairLocking instead of cancelling.
		// Then the previously-locked keys during execution in this statement (if any) will be turned into the state
		// as if they were locked in normal way.
		// Note that the issue https://github.com/pingcap/tidb/issues/35682 also exists here.
		txn.DoneAggressiveLocking(ctx)
	}
	return nil
}

// LockKeys tries to lock the entries with the keys in KV store.
// lockCtx is the context for lock, lockCtx.lockWaitTime in ms
func (txn *KVTxn) LockKeys(ctx context.Context, lockCtx *tikv.LockCtx, keysInput ...[]byte) error {
	return txn.lockKeys(ctx, lockCtx, nil, keysInput...)
}

// LockKeysFunc tries to lock the entries with the keys in KV store.
// lockCtx is the context for lock, lockCtx.lockWaitTime in ms
// fn is a function which run before the lock is released.
func (txn *KVTxn) LockKeysFunc(ctx context.Context, lockCtx *tikv.LockCtx, fn func(), keysInput ...[]byte) error {
	return txn.lockKeys(ctx, lockCtx, fn, keysInput...)
}

func (txn *KVTxn) lockKeys(ctx context.Context, lockCtx *tikv.LockCtx, fn func(), keysInput ...[]byte) error {
	if txn.interceptor != nil {
		// User has called txn.SetRPCInterceptor() to explicitly set an interceptor, we
		// need to bind it to ctx so that the internal client can perceive and execute
		// it before initiating an RPC request.
		ctx = interceptor.WithRPCInterceptor(ctx, txn.interceptor)
	}

	ctx = context.WithValue(ctx, util.RequestSourceKey, *txn.RequestSource)
	// Exclude keys that are already locked.
	var err error
	keys := make([][]byte, 0, len(keysInput))
	startTime := time.Now()
	txn.mu.Lock()
	defer txn.mu.Unlock()

	err = txn.exitAggressiveLockingIfInapplicable(ctx, keysInput)
	if err != nil {
		return err
	}

	defer func() {
		if txn.isInternal() {
			metrics.TxnCmdHistogramWithLockKeysInternal.Observe(time.Since(startTime).Seconds())
		} else {
			metrics.TxnCmdHistogramWithLockKeysGeneral.Observe(time.Since(startTime).Seconds())
		}
		if err == nil {
			if lockCtx.PessimisticLockWaited != nil {
				if atomic.LoadInt32(lockCtx.PessimisticLockWaited) > 0 {
					timeWaited := time.Since(lockCtx.WaitStartTime)
					atomic.StoreInt64(lockCtx.LockKeysDuration, int64(timeWaited))
					metrics.TiKVPessimisticLockKeysDuration.Observe(timeWaited.Seconds())
				}
			}
		}
		if lockCtx.LockKeysCount != nil {
			*lockCtx.LockKeysCount += int32(len(keys))
		}
		if lockCtx.Stats != nil {
			lockCtx.Stats.TotalTime = time.Since(startTime)
			ctxValue := ctx.Value(util.LockKeysDetailCtxKey)
			if ctxValue != nil {
				lockKeysDetail := ctxValue.(**util.LockKeysDetails)
				*lockKeysDetail = lockCtx.Stats
			}
		}
	}()
	defer func() {
		if fn != nil {
			fn()
		}
	}()

	if !txn.IsPessimistic() && txn.IsInAggressiveLockingMode() {
		return errors.New("trying to perform aggressive locking in optimistic transaction")
	}

	memBuf := txn.us.GetMemBuffer()
	// Avoid data race with concurrent updates to the memBuf
	memBuf.RLock()
	for _, key := range keysInput {
		// The value of lockedMap is only used by pessimistic transactions.
		var valueExist, locked, checkKeyExists bool
		if flags, err := memBuf.GetFlags(key); err == nil {
			locked = flags.HasLocked()
			valueExist = flags.HasLockedValueExists()
			checkKeyExists = flags.HasNeedCheckExists()
		}
		// If the key is locked in the current aggressive locking stage, override the information in memBuf.
		isInLastAggressiveLockingStage := false
		if txn.IsInAggressiveLockingMode() {
			if entry, ok := txn.aggressiveLockingContext.currentLockedKeys[string(key)]; ok {
				locked = true
				valueExist = entry.Value.Exists
			} else if entry, ok := txn.aggressiveLockingContext.lastRetryUnnecessaryLocks[string(key)]; ok {
				locked = true
				valueExist = entry.Value.Exists
				isInLastAggressiveLockingStage = true
			}
		}

		if !locked || isInLastAggressiveLockingStage {
			// Locks acquired in the previous aggressive locking stage might need to be updated later in
			// `filterAggressiveLockedKeys`.
			keys = append(keys, key)
		}
		if locked && txn.IsPessimistic() {
			if checkKeyExists && valueExist {
				alreadyExist := kvrpcpb.AlreadyExist{Key: key}
				e := &tikverr.ErrKeyExist{AlreadyExist: &alreadyExist}
				memBuf.RUnlock()
				return txn.committer.extractKeyExistsErr(e)
			}
		}
		if lockCtx.ReturnValues && locked {
			keyStr := string(key)
			// An already locked key can not return values, we add an entry to let the caller get the value
			// in other ways.
			lockCtx.Values[keyStr] = tikv.ReturnedValue{AlreadyLocked: true}
		}
	}
	memBuf.RUnlock()

	if len(keys) == 0 {
		return nil
	}
	if lockCtx.LockOnlyIfExists {
		if !lockCtx.ReturnValues {
			return &tikverr.ErrLockOnlyIfExistsNoReturnValue{
				StartTS:     txn.startTS,
				ForUpdateTs: lockCtx.ForUpdateTS,
				LockKey:     keys[0],
			}
		}
		// It can't transform LockOnlyIfExists mode to normal mode. If so, it can add a lock to a key
		// which doesn't exist in tikv. TiDB should ensure that primary key must be set when it sends
		// a LockOnlyIfExists pessimistic lock request.
		if (txn.committer == nil || txn.committer.primaryKey == nil) && len(keys) > 1 {
			return &tikverr.ErrLockOnlyIfExistsNoPrimaryKey{
				StartTS:     txn.startTS,
				ForUpdateTs: lockCtx.ForUpdateTS,
				LockKey:     keys[0],
			}
		}
	}
	keys = deduplicateKeys(keys)
	checkedExistence := false
	filteredAggressiveLockedKeysCount := 0
	var assignedPrimaryKey bool
	lockWakeUpMode := kvrpcpb.PessimisticLockWakeUpMode_WakeUpModeNormal
	if txn.IsPessimistic() && lockCtx.ForUpdateTS > 0 {
		if txn.committer == nil {
			// sessionID is used for log.
			var sessionID uint64
			var err error
			val := ctx.Value(util.SessionID)
			if val != nil {
				sessionID = val.(uint64)
			}
			txn.committer, err = newTwoPhaseCommitter(txn, sessionID)
			if err != nil {
				return err
			}
		}
		if txn.committer.primaryKey == nil {
			assignedPrimaryKey = true
			txn.selectPrimaryForPessimisticLock(keys)
		}

		txn.committer.forUpdateTS = lockCtx.ForUpdateTS

		allKeys := keys
		lockCtx.Stats = &util.LockKeysDetails{
			LockKeys:    int32(len(keys)),
			ResolveLock: util.ResolveLockDetail{},
		}

		// If aggressive locking is enabled, and we don't need to update the primary for all locks, we can avoid sending
		// RPC to those already locked keys.
		if txn.IsInAggressiveLockingMode() {
			keys, err = txn.filterAggressiveLockedKeys(lockCtx, allKeys)
			if err != nil {
				return err
			}

			filteredAggressiveLockedKeysCount = len(allKeys) - len(keys)
			metrics.AggressiveLockedKeysDerived.Add(float64(filteredAggressiveLockedKeysCount))
			metrics.AggressiveLockedKeysNew.Add(float64(len(keys)))

			txn.resetTTLManagerForAggressiveLockingMode(len(keys) != 0)

			if len(keys) == 0 {
				if lockCtx.Stats != nil {
					txn.collectAggressiveLockingStats(lockCtx, 0, 0, filteredAggressiveLockedKeysCount, lockWakeUpMode)
				}
				return nil
			}
		}

		if txn.IsInAggressiveLockingMode() && len(keys) == 1 {
			lockWakeUpMode = kvrpcpb.PessimisticLockWakeUpMode_WakeUpModeForceLock
		}
		bo := retry.NewBackofferWithVars(ctx, pessimisticLockMaxBackoff, txn.vars)
		// If the number of keys greater than 1, it can be on different region,
		// concurrently execute on multiple regions may lead to deadlock.
		txn.committer.isFirstLock = txn.lockedCnt == 0 && len(keys) == 1
		err = txn.committer.pessimisticLockMutations(bo, lockCtx, lockWakeUpMode, &PlainMutations{keys: keys})
		if lockCtx.Stats != nil && bo.GetTotalSleep() > 0 {
			atomic.AddInt64(&lockCtx.Stats.BackoffTime, int64(bo.GetTotalSleep())*int64(time.Millisecond))
			lockCtx.Stats.Mu.Lock()
			lockCtx.Stats.Mu.BackoffTypes = append(lockCtx.Stats.Mu.BackoffTypes, bo.GetTypes()...)
			lockCtx.Stats.Mu.Unlock()
		}
		if txn.IsInAggressiveLockingMode() {
			if txn.aggressiveLockingContext.maxLockedWithConflictTS < lockCtx.MaxLockedWithConflictTS {
				txn.aggressiveLockingContext.maxLockedWithConflictTS = lockCtx.MaxLockedWithConflictTS
			}
		}
		if err != nil {
			var unmarkKeys [][]byte
			// Avoid data race with concurrent updates to the memBuf
			memBuf.RLock()
			for _, key := range keys {
				if txn.us.HasPresumeKeyNotExists(key) {
					unmarkKeys = append(unmarkKeys, key)
				}
			}
			memBuf.RUnlock()
			for _, key := range unmarkKeys {
				txn.us.UnmarkPresumeKeyNotExists(key)
			}
			keyMayBeLocked := !(tikverr.IsErrWriteConflict(err) || tikverr.IsErrKeyExist(err))
			// If there is only 1 key and lock fails, no need to do pessimistic rollback.
			if len(keys) > 1 || keyMayBeLocked {
				dl, isDeadlock := errors.Cause(err).(*tikverr.ErrDeadlock)
				if isDeadlock {
					if hashInKeys(dl.DeadlockKeyHash, keys) {
						dl.IsRetryable = true
					}
					if lockCtx.OnDeadlock != nil {
						// Call OnDeadlock before pessimistic rollback.
						lockCtx.OnDeadlock(dl)
					}
				}

				// TODO: It's possible that there are some locks successfully locked with conflict but the client didn't
				//   receive the response due to RPC error. In case the lost LockedWithConflictTS > any received
				//   LockedWithConflictTS, it might not be successfully rolled back here.
				rollbackForUpdateTS := lockCtx.ForUpdateTS
				if lockCtx.MaxLockedWithConflictTS > rollbackForUpdateTS {
					rollbackForUpdateTS = lockCtx.MaxLockedWithConflictTS
				}
				wg := txn.asyncPessimisticRollback(ctx, allKeys, rollbackForUpdateTS)
				txn.lockedCnt -= len(allKeys) - len(keys)
				if txn.IsInAggressiveLockingMode() {
					for _, k := range allKeys {
						delete(txn.aggressiveLockingContext.currentLockedKeys, string(k))
					}
				}

				if isDeadlock {
					logutil.Logger(ctx).Debug("deadlock error received", zap.Uint64("startTS", txn.startTS), zap.Stringer("deadlockInfo", dl))
					if dl.IsRetryable {
						// Wait for the pessimistic rollback to finish before we retry the statement.
						wg.Wait()
						// Sleep a little, wait for the other transaction that blocked by this transaction to acquire the lock.
						time.Sleep(time.Millisecond * 5)
						if _, err := util.EvalFailpoint("SingleStmtDeadLockRetrySleep"); err == nil {
							time.Sleep(300 * time.Millisecond)
						}
					}
				}
			}
			if assignedPrimaryKey {
				// unset the primary key and stop heartbeat if we assigned primary key when failed to lock it.
				txn.resetPrimary(false)
			}
			return err
		}

		if lockCtx.CheckExistence {
			checkedExistence = true
		}
	}
	if assignedPrimaryKey && lockCtx.LockOnlyIfExists {
		if len(keys) != 1 {
			panic("LockOnlyIfExists only assigns the primary key when locking only one key")
		}
		txn.unsetPrimaryKeyIfNeeded(lockCtx)
	}
	skippedLockKeys := 0
	err = nil
	for _, key := range keys {
		valExists := true
		// PointGet and BatchPointGet will return value in pessimistic lock response, the value may not exist.
		// For other lock modes, the locked key values always exist.
		keyStr := string(key)
		var val tikv.ReturnedValue
		var ok bool
		if val, ok = lockCtx.Values[keyStr]; ok {
			if lockCtx.ReturnValues || checkedExistence || val.LockedWithConflictTS != 0 {
				if !val.Exists {
					valExists = false
				}
			}
		}

		// note that lock_only_if_exists guarantees the response tells us whether the value exists
		if lockCtx.LockOnlyIfExists && !valExists {
			skippedLockKeys++
			continue
		}

		if txn.IsInAggressiveLockingMode() {
			actualForUpdateTS := lockCtx.ForUpdateTS
			if val.LockedWithConflictTS > actualForUpdateTS {
				actualForUpdateTS = val.LockedWithConflictTS
			} else if val.LockedWithConflictTS != 0 {
				// If LockedWithConflictTS is not zero, it must indicate that there's a version of the key whose
				// commitTS is greater than lockCtx.ForUpdateTS. Therefore, this branch should never be executed.
				err = errors.Errorf("pessimistic lock request to key %v returns LockedWithConflictTS(%v) not greater than requested ForUpdateTS(%v)",
					hex.EncodeToString(key), val.LockedWithConflictTS, lockCtx.ForUpdateTS)
			}
			txn.aggressiveLockingContext.currentLockedKeys[keyStr] = tempLockBufferEntry{
				HasReturnValue:        lockCtx.ReturnValues,
				HasCheckExistence:     lockCtx.CheckExistence,
				Value:                 val,
				ActualLockForUpdateTS: actualForUpdateTS,
			}
			txn.aggressiveLockingDirty.Store(true)
		} else {
			setValExists := tikv.SetKeyLockedValueExists
			if !valExists {
				setValExists = tikv.SetKeyLockedValueNotExists
			}
			memBuf.UpdateFlags(key, tikv.SetKeyLocked, tikv.DelNeedCheckExists, setValExists)
		}
	}
	if err != nil {
		return err
	}

	// Update statistics information.
	txn.lockedCnt += len(keys) - skippedLockKeys
	if txn.IsInAggressiveLockingMode() && lockCtx.Stats != nil {
		txn.collectAggressiveLockingStats(lockCtx, len(keys), skippedLockKeys, filteredAggressiveLockedKeysCount, lockWakeUpMode)
	}
	return nil
}

// resetPrimary resets the primary. It's used when the first LockKeys call in a transaction is failed, or need to be
// rolled back for some reason (e.g. TiDB may perform statement rollback), in which case the primary will be unlocked
// another key may be chosen as the new primary.
func (txn *KVTxn) resetPrimary(keepTTLManager bool) {
	txn.committer.primaryKey = nil
	if !keepTTLManager {
		txn.committer.ttlManager.reset()
	}
}

// resetTTLManagerForAggressiveLockingMode is used in a fair locking procedure to reset the ttlManager when necessary.
// This function is only used during the LockKeys invocation, and the parameter hasNewLockToAcquire indicates whether
// there are any key needs to be locked in the current LockKeys call, after filtering out those that has already been
// locked before the most recent RetryAggressiveLocking.
// Also note that this function is not the only path that fair locking resets the ttlManager. DoneAggressiveLocking may
// also stop the ttlManager if no key is locked after exiting.
func (txn *KVTxn) resetTTLManagerForAggressiveLockingMode(hasNewLockToAcquire bool) {
	if !txn.IsInAggressiveLockingMode() {
		// Not supposed to be called in a non fair locking context
		return
	}
	// * When there's no new lock to acquire, assume the primary key is not changed in this case. Keep the ttlManager
	// running.
	// * When there is key to write:
	//   * If the primary key is not changed, also keep the ttlManager running. Then, when sending the
	//     acquirePessimisticLock requests, it will call ttlManager.run() again, but it's reentrant and will do nothing
	//     as the ttlManager is already running.
	//   * If the primary key is changed, the ttlManager will need to run on the new primary key instead. Reset it.
	if hasNewLockToAcquire && !bytes.Equal(txn.aggressiveLockingContext.primaryKey, txn.aggressiveLockingContext.lastPrimaryKey) {
		txn.committer.ttlManager.reset()
	}
}

func (txn *KVTxn) selectPrimaryForPessimisticLock(sortedKeys [][]byte) {
	if txn.IsInAggressiveLockingMode() {
		lastPrimaryKey := txn.aggressiveLockingContext.lastPrimaryKey
		if lastPrimaryKey != nil {
			foundIdx := sort.Search(len(sortedKeys), func(i int) bool {
				return bytes.Compare(sortedKeys[i], lastPrimaryKey) >= 0
			})
			if foundIdx < len(sortedKeys) && bytes.Equal(sortedKeys[foundIdx], lastPrimaryKey) {
				// The last selected primary is included in the current list of keys we are going to lock. Select it
				// as the primary.
				txn.committer.primaryKey = sortedKeys[foundIdx]
				txn.aggressiveLockingContext.assignedPrimaryKey = true
				txn.aggressiveLockingContext.primaryKey = sortedKeys[foundIdx]
			} else {
				txn.committer.primaryKey = sortedKeys[0]
				txn.aggressiveLockingContext.assignedPrimaryKey = true
				txn.aggressiveLockingContext.primaryKey = sortedKeys[0]
			}
		} else {
			txn.committer.primaryKey = sortedKeys[0]
			txn.aggressiveLockingContext.assignedPrimaryKey = true
			txn.aggressiveLockingContext.primaryKey = sortedKeys[0]
		}
	} else {
		txn.committer.primaryKey = sortedKeys[0]
	}
}

type aggressiveLockingContext struct {
	lastRetryUnnecessaryLocks map[string]tempLockBufferEntry
	lastPrimaryKey            []byte
	lastAssignedPrimaryKey    bool
	lastAttemptStartTime      time.Time

	currentLockedKeys       map[string]tempLockBufferEntry
	maxLockedWithConflictTS uint64
	assignedPrimaryKey      bool
	primaryKey              []byte
	startTime               time.Time
}

// unsetPrimaryKeyIfNeed is used to unset primary key of the transaction after performing LockOnlyIfExists.
// When locking only one key with LockOnlyIfExists flag, the key will be selected as primary if
// it's the first lock of the transaction. If the key doesn't exist on TiKV, the key won't be
// locked, in which case we should unset the primary of the transaction.
// The caller must ensure the conditions below:
// (1) only one key to be locked (2) primary is not selected before (2) with LockOnlyIfExists
func (txn *KVTxn) unsetPrimaryKeyIfNeeded(lockCtx *tikv.LockCtx) {
	if val, ok := lockCtx.Values[string(txn.committer.primaryKey)]; ok {
		if !val.Exists {
			txn.committer.primaryKey = nil
			txn.committer.ttlManager.reset()
		}
	}
}

// deduplicateKeys deduplicate the keys, it use sort instead of map to avoid memory allocation.
func deduplicateKeys(keys [][]byte) [][]byte {
	if len(keys) == 1 {
		return keys
	}

	slices.SortFunc(keys, func(i, j []byte) int {
		return bytes.Compare(i, j)
	})
	deduped := keys[:1]
	for i := 1; i < len(keys); i++ {
		if !bytes.Equal(deduped[len(deduped)-1], keys[i]) {
			deduped = append(deduped, keys[i])
		}
	}
	return deduped
}

const pessimisticRollbackMaxBackoff = 20000

// asyncPessimisticRollback rollbacks pessimistic locks of the current transaction on the specified keys asynchronously.
// Pessimistic locks on specified keys with its forUpdateTS <= specifiedForUpdateTS will be unlocked. If 0 is passed
// to specifiedForUpdateTS, the current forUpdateTS of the current transaction will be used.
func (txn *KVTxn) asyncPessimisticRollback(ctx context.Context, keys [][]byte, specifiedForUpdateTS uint64) *sync.WaitGroup {
	// Clone a new committer for execute in background.
	committer := &twoPhaseCommitter{
		store:       txn.committer.store,
		sessionID:   txn.committer.sessionID,
		startTS:     txn.committer.startTS,
		forUpdateTS: txn.committer.forUpdateTS,
		primaryKey:  txn.committer.primaryKey,
		isInternal:  txn.isInternal(),
	}
	if specifiedForUpdateTS > committer.forUpdateTS {
		committer.forUpdateTS = specifiedForUpdateTS
	}
	wg := new(sync.WaitGroup)
	wg.Add(1)
	txn.store.WaitGroup().Add(1)
	go func() {
		defer txn.store.WaitGroup().Done()
		if val, err := util.EvalFailpoint("beforeAsyncPessimisticRollback"); err == nil {
			if s, ok := val.(string); ok {
				if s == "skip" {
					logutil.Logger(ctx).Info("[failpoint] injected skip async pessimistic rollback",
						zap.Uint64("txnStartTS", txn.startTS))
					wg.Done()
					return
				} else if s == "delay" {
					duration := time.Duration(rand.Int63n(int64(time.Second) * 2))
					logutil.Logger(ctx).Info("[failpoint] injected delay before async pessimistic rollback",
						zap.Uint64("txnStartTS", txn.startTS), zap.Duration("duration", duration))
					time.Sleep(duration)
				}
			}
		}

		err := committer.pessimisticRollbackMutations(retry.NewBackofferWithVars(ctx, pessimisticRollbackMaxBackoff, txn.vars), &PlainMutations{keys: keys})
		if err != nil {
			logutil.Logger(ctx).Warn("[kv] pessimisticRollback failed.", zap.Error(err))
		}
		wg.Done()
	}()
	return wg
}

func hashInKeys(deadlockKeyHash uint64, keys [][]byte) bool {
	for _, key := range keys {
		if farm.Fingerprint64(key) == deadlockKeyHash {
			return true
		}
	}
	return false
}

// IsReadOnly checks if the transaction has only performed read operations.
func (txn *KVTxn) IsReadOnly() bool {
	return !(txn.us.GetMemBuffer().Dirty() || txn.aggressiveLockingDirty.Load())
}

// StartTS returns the transaction start timestamp.
func (txn *KVTxn) StartTS() uint64 {
	return txn.startTS
}

// CommitTS returns the commit timestamp of the already committed transaction, or zero if it's not committed yet.
func (txn *KVTxn) CommitTS() uint64 {
	return txn.commitTS
}

// Valid returns if the transaction is valid.
// A transaction become invalid after commit or rollback.
func (txn *KVTxn) Valid() bool {
	return txn.valid
}

// Len returns the number of entries in the DB.
func (txn *KVTxn) Len() int {
	return txn.us.GetMemBuffer().Len()
}

// Size returns sum of keys and values length.
func (txn *KVTxn) Size() int {
	return txn.us.GetMemBuffer().Size()
}

// GetUnionStore returns the UnionStore binding to this transaction.
func (txn *KVTxn) GetUnionStore() *unionstore.KVUnionStore {
	return txn.us
}

// GetMemBuffer return the MemBuffer binding to this transaction.
func (txn *KVTxn) GetMemBuffer() unionstore.MemBuffer {
	return txn.us.GetMemBuffer()
}

// GetSnapshot returns the Snapshot binding to this transaction.
func (txn *KVTxn) GetSnapshot() *txnsnapshot.KVSnapshot {
	return txn.snapshot
}

// SetBinlogExecutor sets the method to perform binlong synchronization.
func (txn *KVTxn) SetBinlogExecutor(binlog BinlogExecutor) {
	txn.binlog = binlog
	if txn.committer != nil {
		txn.committer.binlog = binlog
	}
}

// GetClusterID returns store's cluster id.
func (txn *KVTxn) GetClusterID() uint64 {
	return txn.store.GetClusterID()
}

// SetMemoryFootprintChangeHook sets the hook function that is triggered when memdb grows
func (txn *KVTxn) SetMemoryFootprintChangeHook(hook func(uint64)) {
	txn.us.GetMemBuffer().SetMemoryFootprintChangeHook(hook)
}

// Mem returns the current memory footprint
func (txn *KVTxn) Mem() uint64 {
	return txn.us.GetMemBuffer().Mem()
}

// SetRequestSourceInternal sets the scope of the request source.
func (txn *KVTxn) SetRequestSourceInternal(internal bool) {
	txn.RequestSource.SetRequestSourceInternal(internal)
}

// SetRequestSourceType sets the type of the request source.
func (txn *KVTxn) SetRequestSourceType(tp string) {
	txn.RequestSource.SetRequestSourceType(tp)
}

// SetExplicitRequestSourceType sets the explicit type of the request source.
func (txn *KVTxn) SetExplicitRequestSourceType(tp string) {
	txn.RequestSource.SetExplicitRequestSourceType(tp)
}

// MemHookSet returns whether the mem buffer has a memory footprint change hook set.
func (txn *KVTxn) MemHookSet() bool {
	return txn.us.GetMemBuffer().MemHookSet()
}

// LifecycleHooks is a struct that contains hooks for a background goroutine.
// The `Pre` is called before the goroutine starts, and the `Post` is called after the goroutine finishes.
type LifecycleHooks struct {
	Pre  func()
	Post func()
}<|MERGE_RESOLUTION|>--- conflicted
+++ resolved
@@ -202,7 +202,6 @@
 
 	forUpdateTSChecks map[string]uint64
 
-<<<<<<< HEAD
 	isPipelined                     bool
 	pipelinedCancel                 context.CancelFunc
 	pipelinedFlushConcurrency       int
@@ -210,12 +209,8 @@
 	writeThrottleRatio              float64
 	// flushBatchDurationEWMA is read before each flush, and written after each flush => no race
 	flushBatchDurationEWMA ewma.MovingAverage
-=======
-	isPipelined     bool
-	pipelinedCancel context.CancelFunc
 
 	prewriteEncounterLockPolicy PrewriteEncounterLockPolicy
->>>>>>> f2025c12
 }
 
 // NewTiKVTxn creates a new KVTxn.
