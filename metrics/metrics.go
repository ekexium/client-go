// Copyright 2021 TiKV Authors
//
// Licensed under the Apache License, Version 2.0 (the "License");
// you may not use this file except in compliance with the License.
// You may obtain a copy of the License at
//
//     http://www.apache.org/licenses/LICENSE-2.0
//
// Unless required by applicable law or agreed to in writing, software
// distributed under the License is distributed on an "AS IS" BASIS,
// WITHOUT WARRANTIES OR CONDITIONS OF ANY KIND, either express or implied.
// See the License for the specific language governing permissions and
// limitations under the License.

// NOTE: The code in this file is based on code from the
// TiDB project, licensed under the Apache License v 2.0
//
// https://github.com/pingcap/tidb/tree/cc5e161ac06827589c4966674597c137cc9e809c/store/tikv/metrics/metrics.go
//

// Copyright 2021 PingCAP, Inc.
//
// Licensed under the Apache License, Version 2.0 (the "License");
// you may not use this file except in compliance with the License.
// You may obtain a copy of the License at
//
//     http://www.apache.org/licenses/LICENSE-2.0
//
// Unless required by applicable law or agreed to in writing, software
// distributed under the License is distributed on an "AS IS" BASIS,
// WITHOUT WARRANTIES OR CONDITIONS OF ANY KIND, either express or implied.
// See the License for the specific language governing permissions and
// limitations under the License.

package metrics

import (
	"github.com/prometheus/client_golang/prometheus"
	dto "github.com/prometheus/client_model/go"
)

// Client metrics.
var (
	TiKVTxnCmdHistogram                            *prometheus.HistogramVec
	TiKVBackoffHistogram                           *prometheus.HistogramVec
	TiKVSendReqHistogram                           *prometheus.HistogramVec
	TiKVSendReqCounter                             *prometheus.CounterVec
	TiKVSendReqTimeCounter                         *prometheus.CounterVec
	TiKVRPCNetLatencyHistogram                     *prometheus.HistogramVec
	TiKVCoprocessorHistogram                       *prometheus.HistogramVec
	TiKVLockResolverCounter                        *prometheus.CounterVec
	TiKVRegionErrorCounter                         *prometheus.CounterVec
	TiKVRPCErrorCounter                            *prometheus.CounterVec
	TiKVTxnWriteKVCountHistogram                   *prometheus.HistogramVec
	TiKVTxnWriteSizeHistogram                      *prometheus.HistogramVec
	TiKVRawkvCmdHistogram                          *prometheus.HistogramVec
	TiKVRawkvSizeHistogram                         *prometheus.HistogramVec
	TiKVTxnRegionsNumHistogram                     *prometheus.HistogramVec
	TiKVLoadSafepointCounter                       *prometheus.CounterVec
	TiKVSecondaryLockCleanupFailureCounter         *prometheus.CounterVec
	TiKVRegionCacheCounter                         *prometheus.CounterVec
	TiKVLoadRegionCounter                          *prometheus.CounterVec
	TiKVLoadRegionCacheHistogram                   *prometheus.HistogramVec
	TiKVLocalLatchWaitTimeHistogram                prometheus.Histogram
	TiKVStatusDuration                             *prometheus.HistogramVec
	TiKVStatusCounter                              *prometheus.CounterVec
	TiKVBatchSendTailLatency                       prometheus.Histogram
	TiKVBatchSendLoopDuration                      *prometheus.SummaryVec
	TiKVBatchRecvLoopDuration                      *prometheus.SummaryVec
	TiKVBatchHeadArrivalInterval                   *prometheus.SummaryVec
	TiKVBatchBestSize                              *prometheus.SummaryVec
	TiKVBatchMoreRequests                          *prometheus.SummaryVec
	TiKVBatchWaitOverLoad                          prometheus.Counter
	TiKVBatchPendingRequests                       *prometheus.HistogramVec
	TiKVBatchRequests                              *prometheus.HistogramVec
	TiKVBatchRequestDuration                       *prometheus.SummaryVec
	TiKVBatchClientUnavailable                     prometheus.Histogram
	TiKVBatchClientWaitEstablish                   prometheus.Histogram
	TiKVBatchClientRecycle                         prometheus.Histogram
	TiKVRangeTaskStats                             *prometheus.GaugeVec
	TiKVRangeTaskPushDuration                      *prometheus.HistogramVec
	TiKVTokenWaitDuration                          prometheus.Histogram
	TiKVTxnHeartBeatHistogram                      *prometheus.HistogramVec
	TiKVTTLManagerHistogram                        prometheus.Histogram
	TiKVPessimisticLockKeysDuration                prometheus.Histogram
	TiKVTTLLifeTimeReachCounter                    prometheus.Counter
	TiKVNoAvailableConnectionCounter               prometheus.Counter
	TiKVTwoPCTxnCounter                            *prometheus.CounterVec
	TiKVAsyncCommitTxnCounter                      *prometheus.CounterVec
	TiKVOnePCTxnCounter                            *prometheus.CounterVec
	TiKVStoreLimitErrorCounter                     *prometheus.CounterVec
	TiKVGRPCConnTransientFailureCounter            *prometheus.CounterVec
	TiKVPanicCounter                               *prometheus.CounterVec
	TiKVForwardRequestCounter                      *prometheus.CounterVec
	TiKVTSFutureWaitDuration                       prometheus.Histogram
	TiKVSafeTSUpdateCounter                        *prometheus.CounterVec
	TiKVMinSafeTSGapSeconds                        *prometheus.GaugeVec
	TiKVReplicaSelectorFailureCounter              *prometheus.CounterVec
	TiKVRequestRetryTimesHistogram                 prometheus.Histogram
	TiKVTxnCommitBackoffSeconds                    prometheus.Histogram
	TiKVTxnCommitBackoffCount                      prometheus.Histogram
	TiKVSmallReadDuration                          prometheus.Histogram
	TiKVReadThroughput                             prometheus.Histogram
	TiKVUnsafeDestroyRangeFailuresCounterVec       *prometheus.CounterVec
	TiKVPrewriteAssertionUsageCounter              *prometheus.CounterVec
	TiKVGrpcConnectionState                        *prometheus.GaugeVec
	TiKVAggressiveLockedKeysCounter                *prometheus.CounterVec
	TiKVStoreSlowScoreGauge                        *prometheus.GaugeVec
	TiKVFeedbackSlowScoreGauge                     *prometheus.GaugeVec
	TiKVHealthFeedbackOpsCounter                   *prometheus.CounterVec
	TiKVPreferLeaderFlowsGauge                     *prometheus.GaugeVec
	TiKVStaleReadCounter                           *prometheus.CounterVec
	TiKVStaleReadReqCounter                        *prometheus.CounterVec
	TiKVStaleReadBytes                             *prometheus.CounterVec
	TiKVPipelinedFlushLenHistogram                 prometheus.Histogram
	TiKVPipelinedFlushSizeHistogram                prometheus.Histogram
	TiKVPipelinedFlushDuration                     prometheus.Histogram
	TiKVValidateReadTSFromPDCount                  prometheus.Counter
	TiKVLowResolutionTSOUpdateIntervalSecondsGauge prometheus.Gauge
<<<<<<< HEAD
	TiKVPipelinedFlushThrottleSecondsHistogram     prometheus.Histogram
=======
	TiKVStaleRegionFromPDCounter                   prometheus.Counter
>>>>>>> 078462f5
)

// Label constants.
const (
	LblType            = "type"
	LblResult          = "result"
	LblStore           = "store"
	LblCommit          = "commit"
	LblAbort           = "abort"
	LblRollback        = "rollback"
	LblBatchGet        = "batch_get"
	LblGet             = "get"
	LblLockKeys        = "lock_keys"
	LabelBatchRecvLoop = "batch-recv-loop"
	LabelBatchSendLoop = "batch-send-loop"
	LblAddress         = "address"
	LblFromStore       = "from_store"
	LblToStore         = "to_store"
	LblStaleRead       = "stale_read"
	LblSource          = "source"
	LblScope           = "scope"
	LblInternal        = "internal"
	LblGeneral         = "general"
	LblDirection       = "direction"
	LblReason          = "reason"
)

func initMetrics(namespace, subsystem string, constLabels prometheus.Labels) {
	TiKVTxnCmdHistogram = prometheus.NewHistogramVec(
		prometheus.HistogramOpts{
			Namespace:   namespace,
			Subsystem:   subsystem,
			Name:        "txn_cmd_duration_seconds",
			Help:        "Bucketed histogram of processing time of txn cmds.",
			Buckets:     prometheus.ExponentialBuckets(0.0005, 2, 29), // 0.5ms ~ 1.5days
			ConstLabels: constLabels,
		}, []string{LblType, LblScope})

	TiKVBackoffHistogram = prometheus.NewHistogramVec(
		prometheus.HistogramOpts{
			Namespace:   namespace,
			Subsystem:   subsystem,
			Name:        "backoff_seconds",
			Help:        "total backoff seconds of a single backoffer.",
			Buckets:     prometheus.ExponentialBuckets(0.0005, 2, 29), // 0.5ms ~ 1.5days
			ConstLabels: constLabels,
		}, []string{LblType})

	TiKVSendReqHistogram = prometheus.NewHistogramVec(
		prometheus.HistogramOpts{
			Namespace:   namespace,
			Subsystem:   subsystem,
			Name:        "request_seconds",
			Help:        "Bucketed histogram of sending request duration.",
			Buckets:     prometheus.ExponentialBuckets(0.0005, 2, 29), // 0.5ms ~ 1.5days
			ConstLabels: constLabels,
		}, []string{LblType, LblStore, LblStaleRead, LblScope})

	TiKVSendReqCounter = prometheus.NewCounterVec(
		prometheus.CounterOpts{
			Namespace:   namespace,
			Subsystem:   subsystem,
			Name:        "request_counter",
			Help:        "Counter of sending request with multi dimensions.",
			ConstLabels: constLabels,
		}, []string{LblType, LblStore, LblStaleRead, LblSource, LblScope})

	TiKVSendReqTimeCounter = prometheus.NewCounterVec(
		prometheus.CounterOpts{
			Namespace:   namespace,
			Subsystem:   subsystem,
			Name:        "request_time_counter",
			Help:        "Counter of request time with multi dimensions.",
			ConstLabels: constLabels,
		}, []string{LblType, LblStore, LblStaleRead, LblSource, LblScope})

	TiKVRPCNetLatencyHistogram = prometheus.NewHistogramVec(
		prometheus.HistogramOpts{
			Namespace:   namespace,
			Subsystem:   subsystem,
			Name:        "rpc_net_latency_seconds",
			Help:        "Bucketed histogram of time difference between TiDB and TiKV.",
			Buckets:     prometheus.ExponentialBuckets(5e-5, 2, 22), // 50us ~ 105s
			ConstLabels: constLabels,
		}, []string{LblStore, LblScope})

	TiKVCoprocessorHistogram = prometheus.NewHistogramVec(
		prometheus.HistogramOpts{
			Namespace:   namespace,
			Subsystem:   subsystem,
			Name:        "cop_duration_seconds",
			Help:        "Run duration of a single coprocessor task, includes backoff time.",
			Buckets:     prometheus.ExponentialBuckets(0.0005, 2, 29), // 0.5ms ~ 1.5days
			ConstLabels: constLabels,
		}, []string{LblStore, LblStaleRead, LblScope})

	TiKVLockResolverCounter = prometheus.NewCounterVec(
		prometheus.CounterOpts{
			Namespace:   namespace,
			Subsystem:   subsystem,
			Name:        "lock_resolver_actions_total",
			Help:        "Counter of lock resolver actions.",
			ConstLabels: constLabels,
		}, []string{LblType})

	TiKVRegionErrorCounter = prometheus.NewCounterVec(
		prometheus.CounterOpts{
			Namespace:   namespace,
			Subsystem:   subsystem,
			Name:        "region_err_total",
			Help:        "Counter of region errors.",
			ConstLabels: constLabels,
		}, []string{LblType, LblStore})

	TiKVRPCErrorCounter = prometheus.NewCounterVec(
		prometheus.CounterOpts{
			Namespace:   namespace,
			Subsystem:   subsystem,
			Name:        "rpc_err_total",
			Help:        "Counter of rpc errors.",
			ConstLabels: constLabels,
		}, []string{LblType, LblStore})

	TiKVTxnWriteKVCountHistogram = prometheus.NewHistogramVec(
		prometheus.HistogramOpts{
			Namespace:   namespace,
			Subsystem:   subsystem,
			Name:        "txn_write_kv_num",
			Help:        "Count of kv pairs to write in a transaction.",
			Buckets:     prometheus.ExponentialBuckets(1, 4, 17), // 1 ~ 4G
			ConstLabels: constLabels,
		}, []string{LblScope})

	TiKVTxnWriteSizeHistogram = prometheus.NewHistogramVec(
		prometheus.HistogramOpts{
			Namespace:   namespace,
			Subsystem:   subsystem,
			Name:        "txn_write_size_bytes",
			Help:        "Size of kv pairs to write in a transaction.",
			Buckets:     prometheus.ExponentialBuckets(16, 4, 17), // 16Bytes ~ 64GB
			ConstLabels: constLabels,
		}, []string{LblScope})

	TiKVRawkvCmdHistogram = prometheus.NewHistogramVec(
		prometheus.HistogramOpts{
			Namespace:   namespace,
			Subsystem:   subsystem,
			Name:        "rawkv_cmd_seconds",
			Help:        "Bucketed histogram of processing time of rawkv cmds.",
			Buckets:     prometheus.ExponentialBuckets(0.0005, 2, 29), // 0.5ms ~ 1.5days
			ConstLabels: constLabels,
		}, []string{LblType})

	TiKVRawkvSizeHistogram = prometheus.NewHistogramVec(
		prometheus.HistogramOpts{
			Namespace:   namespace,
			Subsystem:   subsystem,
			Name:        "rawkv_kv_size_bytes",
			Help:        "Size of key/value to put, in bytes.",
			Buckets:     prometheus.ExponentialBuckets(1, 2, 30), // 1Byte ~ 512MB
			ConstLabels: constLabels,
		}, []string{LblType})

	TiKVTxnRegionsNumHistogram = prometheus.NewHistogramVec(
		prometheus.HistogramOpts{
			Namespace:   namespace,
			Subsystem:   subsystem,
			Name:        "txn_regions_num",
			Help:        "Number of regions in a transaction.",
			Buckets:     prometheus.ExponentialBuckets(1, 2, 25), // 1 ~ 16M
			ConstLabels: constLabels,
		}, []string{LblType, LblScope})

	TiKVLoadSafepointCounter = prometheus.NewCounterVec(
		prometheus.CounterOpts{
			Namespace:   namespace,
			Subsystem:   subsystem,
			Name:        "load_safepoint_total",
			Help:        "Counter of load safepoint.",
			ConstLabels: constLabels,
		}, []string{LblType})

	TiKVSecondaryLockCleanupFailureCounter = prometheus.NewCounterVec(
		prometheus.CounterOpts{
			Namespace:   namespace,
			Subsystem:   subsystem,
			Name:        "lock_cleanup_task_total",
			Help:        "failure statistic of secondary lock cleanup task.",
			ConstLabels: constLabels,
		}, []string{LblType})

	TiKVRegionCacheCounter = prometheus.NewCounterVec(
		prometheus.CounterOpts{
			Namespace:   namespace,
			Subsystem:   subsystem,
			Name:        "region_cache_operations_total",
			Help:        "Counter of region cache.",
			ConstLabels: constLabels,
		}, []string{LblType, LblResult})

	TiKVLoadRegionCounter = prometheus.NewCounterVec(prometheus.CounterOpts{
		Namespace:   namespace,
		Subsystem:   subsystem,
		Name:        "load_region_total",
		Help:        "Counter of loading region.",
		ConstLabels: constLabels,
	}, []string{LblType, LblReason})

	TiKVLoadRegionCacheHistogram = prometheus.NewHistogramVec(
		prometheus.HistogramOpts{
			Namespace:   namespace,
			Subsystem:   subsystem,
			Name:        "load_region_cache_seconds",
			Help:        "Load region information duration",
			Buckets:     prometheus.ExponentialBuckets(0.0001, 2, 20), // 0.1ms ~ 52s
			ConstLabels: constLabels,
		}, []string{LblType})

	TiKVLocalLatchWaitTimeHistogram = prometheus.NewHistogram(
		prometheus.HistogramOpts{
			Namespace:   namespace,
			Subsystem:   subsystem,
			Name:        "local_latch_wait_seconds",
			Help:        "Wait time of a get local latch.",
			Buckets:     prometheus.ExponentialBuckets(0.0005, 2, 20), // 0.5ms ~ 262s
			ConstLabels: constLabels,
		})

	TiKVStatusDuration = prometheus.NewHistogramVec(
		prometheus.HistogramOpts{
			Namespace:   namespace,
			Subsystem:   subsystem,
			Name:        "kv_status_api_duration",
			Help:        "duration for kv status api.",
			Buckets:     prometheus.ExponentialBuckets(0.0005, 2, 20), // 0.5ms ~ 262s
			ConstLabels: constLabels,
		}, []string{"store"})

	TiKVStatusCounter = prometheus.NewCounterVec(
		prometheus.CounterOpts{
			Namespace:   namespace,
			Subsystem:   subsystem,
			Name:        "kv_status_api_count",
			Help:        "Counter of access kv status api.",
			ConstLabels: constLabels,
		}, []string{LblResult})

	TiKVBatchSendTailLatency = prometheus.NewHistogram(
		prometheus.HistogramOpts{
			Namespace:   namespace,
			Subsystem:   subsystem,
			Name:        "batch_send_tail_latency_seconds",
			Buckets:     prometheus.ExponentialBuckets(0.005, 2, 10), // 5ms ~ 2.56s
			Help:        "batch send tail latency",
			ConstLabels: constLabels,
		})

	TiKVBatchSendLoopDuration = prometheus.NewSummaryVec(
		prometheus.SummaryOpts{
			Namespace:   namespace,
			Subsystem:   subsystem,
			Name:        "batch_send_loop_duration_seconds",
			Help:        "batch send loop duration breakdown by steps",
			ConstLabels: constLabels,
		}, []string{"store", "step"})

	TiKVBatchRecvLoopDuration = prometheus.NewSummaryVec(
		prometheus.SummaryOpts{
			Namespace:   namespace,
			Subsystem:   subsystem,
			Name:        "batch_recv_loop_duration_seconds",
			Help:        "batch recv loop duration breakdown by steps",
			ConstLabels: constLabels,
		}, []string{"store", "step"})

	TiKVBatchHeadArrivalInterval = prometheus.NewSummaryVec(
		prometheus.SummaryOpts{
			Namespace:   namespace,
			Subsystem:   subsystem,
			Name:        "batch_head_arrival_interval_seconds",
			Help:        "arrival interval of the head request in batch",
			ConstLabels: constLabels,
		}, []string{"store"})

	TiKVBatchBestSize = prometheus.NewSummaryVec(
		prometheus.SummaryOpts{
			Namespace:   namespace,
			Subsystem:   subsystem,
			Name:        "batch_best_size",
			Help:        "best batch size estimated by the batch client",
			ConstLabels: constLabels,
		}, []string{"store"})

	TiKVBatchMoreRequests = prometheus.NewSummaryVec(
		prometheus.SummaryOpts{
			Namespace:   namespace,
			Subsystem:   subsystem,
			Name:        "batch_more_requests_total",
			Help:        "number of requests batched by extra fetch",
			ConstLabels: constLabels,
		}, []string{"store"})

	TiKVBatchWaitOverLoad = prometheus.NewCounter(
		prometheus.CounterOpts{
			Namespace:   namespace,
			Subsystem:   subsystem,
			Name:        "batch_wait_overload",
			Help:        "event of tikv transport layer overload",
			ConstLabels: constLabels,
		})

	TiKVBatchPendingRequests = prometheus.NewHistogramVec(
		prometheus.HistogramOpts{
			Namespace:   namespace,
			Subsystem:   subsystem,
			Name:        "batch_pending_requests",
			Buckets:     prometheus.ExponentialBuckets(1, 2, 11), // 1 ~ 1024
			Help:        "number of requests pending in the batch channel",
			ConstLabels: constLabels,
		}, []string{"store"})

	TiKVBatchRequests = prometheus.NewHistogramVec(
		prometheus.HistogramOpts{
			Namespace:   namespace,
			Subsystem:   subsystem,
			Name:        "batch_requests",
			Buckets:     prometheus.ExponentialBuckets(1, 2, 11), // 1 ~ 1024
			Help:        "number of requests in one batch",
			ConstLabels: constLabels,
		}, []string{"store"})

	TiKVBatchRequestDuration = prometheus.NewSummaryVec(
		prometheus.SummaryOpts{
			Namespace:   namespace,
			Subsystem:   subsystem,
			Name:        "batch_request_duration_seconds",
			Help:        "batch request duration breakdown by steps",
			ConstLabels: constLabels,
		}, []string{"step"})

	TiKVBatchClientUnavailable = prometheus.NewHistogram(
		prometheus.HistogramOpts{
			Namespace:   namespace,
			Subsystem:   subsystem,
			Name:        "batch_client_unavailable_seconds",
			Buckets:     prometheus.ExponentialBuckets(0.001, 2, 28), // 1ms ~ 1.5days
			Help:        "batch client unavailable",
			ConstLabels: constLabels,
		})

	TiKVBatchClientWaitEstablish = prometheus.NewHistogram(
		prometheus.HistogramOpts{
			Namespace:   namespace,
			Subsystem:   subsystem,
			Name:        "batch_client_wait_connection_establish",
			Buckets:     prometheus.ExponentialBuckets(0.001, 2, 28), // 1ms ~ 1.5days
			Help:        "batch client wait new connection establish",
			ConstLabels: constLabels,
		})

	TiKVBatchClientRecycle = prometheus.NewHistogram(
		prometheus.HistogramOpts{
			Namespace:   namespace,
			Subsystem:   subsystem,
			Name:        "batch_client_reset",
			Buckets:     prometheus.ExponentialBuckets(0.001, 2, 28), // 1ms ~ 1.5days
			Help:        "batch client recycle connection and reconnect duration",
			ConstLabels: constLabels,
		})

	TiKVRangeTaskStats = prometheus.NewGaugeVec(
		prometheus.GaugeOpts{
			Namespace:   namespace,
			Subsystem:   subsystem,
			Name:        "range_task_stats",
			Help:        "stat of range tasks",
			ConstLabels: constLabels,
		}, []string{LblType, LblResult})

	TiKVRangeTaskPushDuration = prometheus.NewHistogramVec(
		prometheus.HistogramOpts{
			Namespace:   namespace,
			Subsystem:   subsystem,
			Name:        "range_task_push_duration",
			Buckets:     prometheus.ExponentialBuckets(0.001, 2, 20), // 1ms ~ 524s
			Help:        "duration to push sub tasks to range task workers",
			ConstLabels: constLabels,
		}, []string{LblType})

	TiKVTokenWaitDuration = prometheus.NewHistogram(
		prometheus.HistogramOpts{
			Namespace:   namespace,
			Subsystem:   subsystem,
			Name:        "batch_executor_token_wait_duration",
			Buckets:     prometheus.ExponentialBuckets(1, 2, 34), // 1ns ~ 8s
			Help:        "tidb txn token wait duration to process batches",
			ConstLabels: constLabels,
		})

	TiKVTxnHeartBeatHistogram = prometheus.NewHistogramVec(
		prometheus.HistogramOpts{
			Namespace:   namespace,
			Subsystem:   subsystem,
			Name:        "txn_heart_beat",
			Help:        "Bucketed histogram of the txn_heartbeat request duration.",
			ConstLabels: constLabels,
			Buckets:     prometheus.ExponentialBuckets(0.001, 2, 20), // 1ms ~ 524s
		}, []string{LblType})

	TiKVTTLManagerHistogram = prometheus.NewHistogram(
		prometheus.HistogramOpts{
			Namespace:   namespace,
			Subsystem:   subsystem,
			Name:        "txn_ttl_manager",
			Help:        "Bucketed histogram of the txn ttl manager lifetime duration.",
			ConstLabels: constLabels,
			Buckets:     prometheus.ExponentialBuckets(1, 2, 20), // 1s ~ 524288s
		})

	TiKVPessimisticLockKeysDuration = prometheus.NewHistogram(
		prometheus.HistogramOpts{
			Namespace:   namespace,
			Subsystem:   subsystem,
			Name:        "pessimistic_lock_keys_duration",
			Buckets:     prometheus.ExponentialBuckets(0.001, 2, 24), // 1ms ~ 8389s
			Help:        "tidb txn pessimistic lock keys duration",
			ConstLabels: constLabels,
		})

	TiKVTTLLifeTimeReachCounter = prometheus.NewCounter(
		prometheus.CounterOpts{
			Namespace:   namespace,
			Subsystem:   subsystem,
			Name:        "ttl_lifetime_reach_total",
			Help:        "Counter of ttlManager live too long.",
			ConstLabels: constLabels,
		})

	TiKVNoAvailableConnectionCounter = prometheus.NewCounter(
		prometheus.CounterOpts{
			Namespace:   namespace,
			Subsystem:   subsystem,
			Name:        "batch_client_no_available_connection_total",
			Help:        "Counter of no available batch client.",
			ConstLabels: constLabels,
		})

	TiKVTwoPCTxnCounter = prometheus.NewCounterVec(
		prometheus.CounterOpts{
			Namespace:   namespace,
			Subsystem:   subsystem,
			Name:        "commit_txn_counter",
			Help:        "Counter of 2PC transactions.",
			ConstLabels: constLabels,
		}, []string{LblType})

	TiKVAsyncCommitTxnCounter = prometheus.NewCounterVec(
		prometheus.CounterOpts{
			Namespace:   namespace,
			Subsystem:   subsystem,
			Name:        "async_commit_txn_counter",
			Help:        "Counter of async commit transactions.",
			ConstLabels: constLabels,
		}, []string{LblType})

	TiKVOnePCTxnCounter = prometheus.NewCounterVec(
		prometheus.CounterOpts{
			Namespace:   namespace,
			Subsystem:   subsystem,
			Name:        "one_pc_txn_counter",
			Help:        "Counter of 1PC transactions.",
			ConstLabels: constLabels,
		}, []string{LblType})

	TiKVStoreLimitErrorCounter = prometheus.NewCounterVec(
		prometheus.CounterOpts{
			Namespace:   namespace,
			Subsystem:   subsystem,
			Name:        "get_store_limit_token_error",
			Help:        "store token is up to the limit, probably because one of the stores is the hotspot or unavailable",
			ConstLabels: constLabels,
		}, []string{LblAddress, LblStore})

	TiKVGRPCConnTransientFailureCounter = prometheus.NewCounterVec(
		prometheus.CounterOpts{
			Namespace:   namespace,
			Subsystem:   subsystem,
			Name:        "connection_transient_failure_count",
			Help:        "Counter of gRPC connection transient failure",
			ConstLabels: constLabels,
		}, []string{LblAddress, LblStore})

	TiKVPanicCounter = prometheus.NewCounterVec(
		prometheus.CounterOpts{
			Namespace:   namespace,
			Subsystem:   subsystem,
			Name:        "panic_total",
			Help:        "Counter of panic.",
			ConstLabels: constLabels,
		}, []string{LblType})

	TiKVForwardRequestCounter = prometheus.NewCounterVec(
		prometheus.CounterOpts{
			Namespace:   namespace,
			Subsystem:   subsystem,
			Name:        "forward_request_counter",
			Help:        "Counter of tikv request being forwarded through another node",
			ConstLabels: constLabels,
		}, []string{LblFromStore, LblToStore, LblType, LblResult})

	TiKVTSFutureWaitDuration = prometheus.NewHistogram(
		prometheus.HistogramOpts{
			Namespace:   namespace,
			Subsystem:   subsystem,
			Name:        "ts_future_wait_seconds",
			Help:        "Bucketed histogram of seconds cost for waiting timestamp future.",
			ConstLabels: constLabels,
			Buckets:     prometheus.ExponentialBuckets(0.000005, 2, 30), // 5us ~ 2560s
		})

	TiKVSafeTSUpdateCounter = prometheus.NewCounterVec(
		prometheus.CounterOpts{
			Namespace:   namespace,
			Subsystem:   subsystem,
			Name:        "safets_update_counter",
			Help:        "Counter of tikv safe_ts being updated.",
			ConstLabels: constLabels,
		}, []string{LblResult, LblStore})

	TiKVMinSafeTSGapSeconds = prometheus.NewGaugeVec(
		prometheus.GaugeOpts{
			Namespace:   namespace,
			Subsystem:   subsystem,
			Name:        "min_safets_gap_seconds",
			Help:        "The minimal (non-zero) SafeTS gap for each store.",
			ConstLabels: constLabels,
		}, []string{LblStore})

	TiKVReplicaSelectorFailureCounter = prometheus.NewCounterVec(
		prometheus.CounterOpts{
			Namespace:   namespace,
			Subsystem:   subsystem,
			Name:        "replica_selector_failure_counter",
			Help:        "Counter of the reason why the replica selector cannot yield a potential leader.",
			ConstLabels: constLabels,
		}, []string{LblType})

	TiKVRequestRetryTimesHistogram = prometheus.NewHistogram(
		prometheus.HistogramOpts{
			Namespace:   namespace,
			Subsystem:   subsystem,
			Name:        "request_retry_times",
			Help:        "Bucketed histogram of how many times a region request retries.",
			ConstLabels: constLabels,
			Buckets:     []float64{1, 2, 3, 4, 8, 16, 32, 64, 128, 256},
		})
	TiKVTxnCommitBackoffSeconds = prometheus.NewHistogram(
		prometheus.HistogramOpts{
			Namespace:   namespace,
			Subsystem:   subsystem,
			Name:        "txn_commit_backoff_seconds",
			Help:        "Bucketed histogram of the total backoff duration in committing a transaction.",
			ConstLabels: constLabels,
			Buckets:     prometheus.ExponentialBuckets(0.001, 2, 22), // 1ms ~ 2097s
		})
	TiKVTxnCommitBackoffCount = prometheus.NewHistogram(
		prometheus.HistogramOpts{
			Namespace:   namespace,
			Subsystem:   subsystem,
			Name:        "txn_commit_backoff_count",
			Help:        "Bucketed histogram of the backoff count in committing a transaction.",
			ConstLabels: constLabels,
			Buckets:     prometheus.ExponentialBuckets(1, 2, 12), // 1 ~ 2048
		})

	// TiKVSmallReadDuration uses to collect small request read duration.
	TiKVSmallReadDuration = prometheus.NewHistogram(
		prometheus.HistogramOpts{
			Namespace:   namespace,
			Subsystem:   "sli", // Always use "sli" to make it compatible with TiDB.
			Name:        "tikv_small_read_duration",
			Help:        "Read time of TiKV small read.",
			ConstLabels: constLabels,
			Buckets:     prometheus.ExponentialBuckets(0.0005, 2, 28), // 0.5ms ~ 74h
		})

	TiKVReadThroughput = prometheus.NewHistogram(
		prometheus.HistogramOpts{
			Namespace:   namespace,
			Subsystem:   "sli",
			Name:        "tikv_read_throughput",
			Help:        "Read throughput of TiKV read in Bytes/s.",
			ConstLabels: constLabels,
			Buckets:     prometheus.ExponentialBuckets(1024, 2, 13), // 1MB/s ~ 4GB/s
		})

	TiKVUnsafeDestroyRangeFailuresCounterVec = prometheus.NewCounterVec(
		prometheus.CounterOpts{
			Namespace:   namespace,
			Subsystem:   subsystem,
			Name:        "gc_unsafe_destroy_range_failures",
			Help:        "Counter of unsafe destroyrange failures",
			ConstLabels: constLabels,
		}, []string{LblType})

	TiKVPrewriteAssertionUsageCounter = prometheus.NewCounterVec(
		prometheus.CounterOpts{
			Namespace:   namespace,
			Subsystem:   subsystem,
			Name:        "prewrite_assertion_count",
			Help:        "Counter of assertions used in prewrite requests",
			ConstLabels: constLabels,
		}, []string{LblType})

	TiKVGrpcConnectionState = prometheus.NewGaugeVec(
		prometheus.GaugeOpts{
			Namespace:   namespace,
			Subsystem:   subsystem,
			Name:        "grpc_connection_state",
			Help:        "State of gRPC connection",
			ConstLabels: constLabels,
		}, []string{"connection_id", "store_ip", "grpc_state"})

	TiKVAggressiveLockedKeysCounter = prometheus.NewCounterVec(
		prometheus.CounterOpts{
			Namespace:   namespace,
			Subsystem:   subsystem,
			Name:        "aggressive_locking_count",
			Help:        "Counter of keys locked in aggressive locking mode",
			ConstLabels: constLabels,
		}, []string{LblType})

	TiKVStoreSlowScoreGauge = prometheus.NewGaugeVec(
		prometheus.GaugeOpts{
			Namespace:   namespace,
			Subsystem:   subsystem,
			Name:        "store_slow_score",
			Help:        "Slow scores of each tikv node based on RPC timecosts",
			ConstLabels: constLabels,
		}, []string{LblStore})

	TiKVFeedbackSlowScoreGauge = prometheus.NewGaugeVec(
		prometheus.GaugeOpts{
			Namespace:   namespace,
			Subsystem:   subsystem,
			Name:        "feedback_slow_score",
			Help:        "Slow scores of each tikv node that is calculated by TiKV and sent to the client by health feedback",
			ConstLabels: constLabels,
		}, []string{LblStore})

	TiKVHealthFeedbackOpsCounter = prometheus.NewCounterVec(
		prometheus.CounterOpts{
			Namespace:   namespace,
			Subsystem:   subsystem,
			Name:        "health_feedback_ops_counter",
			Help:        "Counter of operations about TiKV health feedback",
			ConstLabels: constLabels,
		}, []string{LblScope, LblType})

	TiKVPreferLeaderFlowsGauge = prometheus.NewGaugeVec(
		prometheus.GaugeOpts{
			Namespace:   namespace,
			Subsystem:   subsystem,
			Name:        "prefer_leader_flows_gauge",
			Help:        "Counter of flows under PreferLeader mode.",
			ConstLabels: constLabels,
		}, []string{LblType, LblStore})

	TiKVStaleReadCounter = prometheus.NewCounterVec(
		prometheus.CounterOpts{
			Namespace: namespace,
			Subsystem: subsystem,
			Name:      "stale_read_counter",
			Help:      "Counter of stale read hit/miss",
		}, []string{LblResult})

	TiKVStaleReadReqCounter = prometheus.NewCounterVec(
		prometheus.CounterOpts{
			Namespace: namespace,
			Subsystem: subsystem,
			Name:      "stale_read_req_counter",
			Help:      "Counter of stale read requests",
		}, []string{LblType})

	TiKVStaleReadBytes = prometheus.NewCounterVec(
		prometheus.CounterOpts{
			Namespace: namespace,
			Subsystem: subsystem,
			Name:      "stale_read_bytes",
			Help:      "Counter of stale read requests bytes",
		}, []string{LblResult, LblDirection})

	TiKVPipelinedFlushLenHistogram = prometheus.NewHistogram(
		prometheus.HistogramOpts{
			Namespace: namespace,
			Subsystem: subsystem,
			Name:      "pipelined_flush_len",
			Help:      "Bucketed histogram of length of pipelined flushed memdb",
			Buckets:   prometheus.ExponentialBuckets(1000, 2, 16), // 1K ~ 32M
		})

	TiKVPipelinedFlushSizeHistogram = prometheus.NewHistogram(
		prometheus.HistogramOpts{
			Namespace: namespace,
			Subsystem: subsystem,
			Name:      "pipelined_flush_size",
			Help:      "Bucketed histogram of size of pipelined flushed memdb",
			Buckets:   prometheus.ExponentialBuckets(16*1024*1024, 1.2, 13), // 16M ~ 142M
		})

	TiKVPipelinedFlushDuration = prometheus.NewHistogram(
		prometheus.HistogramOpts{
			Namespace: namespace,
			Subsystem: subsystem,
			Name:      "pipelined_flush_duration",
			Help:      "Flush time of pipelined memdb.",
			Buckets:   prometheus.ExponentialBuckets(0.0005, 2, 28), // 0.5ms ~ 18h
		})

	TiKVValidateReadTSFromPDCount = prometheus.NewCounter(
		prometheus.CounterOpts{
			Namespace: namespace,
			Subsystem: subsystem,
			Name:      "validate_read_ts_from_pd_count",
			Help:      "Counter of validating read ts by getting a timestamp from PD",
		})

	TiKVLowResolutionTSOUpdateIntervalSecondsGauge = prometheus.NewGauge(
		prometheus.GaugeOpts{
			Namespace: namespace,
			Subsystem: subsystem,
			Name:      "low_resolution_tso_update_interval_seconds",
			Help:      "The actual working update interval for the low resolution TSO. As there are adaptive mechanism internally, this value may differ from the config.",
		})

<<<<<<< HEAD
	TiKVPipelinedFlushThrottleSecondsHistogram = prometheus.NewHistogram(
		prometheus.HistogramOpts{
			Namespace: namespace,
			Subsystem: subsystem,
			Name:      "pipelined_flush_throttle_seconds",
			Help:      "Throttle durations of pipelined flushes.",
			Buckets:   prometheus.ExponentialBuckets(0.0005, 2, 28), // 0.5ms ~ 18h
=======
	TiKVStaleRegionFromPDCounter = prometheus.NewCounter(
		prometheus.CounterOpts{
			Namespace: namespace,
			Subsystem: subsystem,
			Name:      "stale_region_from_pd",
			Help:      "Counter of stale region from PD",
>>>>>>> 078462f5
		})

	initShortcuts()
}

func init() {
	initMetrics("tikv", "client_go", nil)
}

// InitMetrics initializes metrics variables with given namespace and subsystem name.
func InitMetrics(namespace, subsystem string) {
	initMetrics(namespace, subsystem, nil)
}

// InitMetricsWithConstLabels initializes metrics variables with given namespace, subsystem name and const labels.
func InitMetricsWithConstLabels(namespace, subsystem string, constLabels prometheus.Labels) {
	initMetrics(namespace, subsystem, constLabels)
}

// RegisterMetrics registers all metrics variables.
// Note: to change default namespace and subsystem name, call `InitMetrics` before registering.
func RegisterMetrics() {
	prometheus.MustRegister(TiKVTxnCmdHistogram)
	prometheus.MustRegister(TiKVBackoffHistogram)
	prometheus.MustRegister(TiKVSendReqHistogram)
	prometheus.MustRegister(TiKVSendReqCounter)
	prometheus.MustRegister(TiKVSendReqTimeCounter)
	prometheus.MustRegister(TiKVRPCNetLatencyHistogram)
	prometheus.MustRegister(TiKVCoprocessorHistogram)
	prometheus.MustRegister(TiKVLockResolverCounter)
	prometheus.MustRegister(TiKVRegionErrorCounter)
	prometheus.MustRegister(TiKVRPCErrorCounter)
	prometheus.MustRegister(TiKVTxnWriteKVCountHistogram)
	prometheus.MustRegister(TiKVTxnWriteSizeHistogram)
	prometheus.MustRegister(TiKVRawkvCmdHistogram)
	prometheus.MustRegister(TiKVRawkvSizeHistogram)
	prometheus.MustRegister(TiKVTxnRegionsNumHistogram)
	prometheus.MustRegister(TiKVLoadSafepointCounter)
	prometheus.MustRegister(TiKVSecondaryLockCleanupFailureCounter)
	prometheus.MustRegister(TiKVRegionCacheCounter)
	prometheus.MustRegister(TiKVLoadRegionCounter)
	prometheus.MustRegister(TiKVLoadRegionCacheHistogram)
	prometheus.MustRegister(TiKVLocalLatchWaitTimeHistogram)
	prometheus.MustRegister(TiKVStatusDuration)
	prometheus.MustRegister(TiKVStatusCounter)
	prometheus.MustRegister(TiKVBatchSendTailLatency)
	prometheus.MustRegister(TiKVBatchSendLoopDuration)
	prometheus.MustRegister(TiKVBatchRecvLoopDuration)
	prometheus.MustRegister(TiKVBatchHeadArrivalInterval)
	prometheus.MustRegister(TiKVBatchBestSize)
	prometheus.MustRegister(TiKVBatchMoreRequests)
	prometheus.MustRegister(TiKVBatchWaitOverLoad)
	prometheus.MustRegister(TiKVBatchPendingRequests)
	prometheus.MustRegister(TiKVBatchRequests)
	prometheus.MustRegister(TiKVBatchRequestDuration)
	prometheus.MustRegister(TiKVBatchClientUnavailable)
	prometheus.MustRegister(TiKVBatchClientWaitEstablish)
	prometheus.MustRegister(TiKVBatchClientRecycle)
	prometheus.MustRegister(TiKVRangeTaskStats)
	prometheus.MustRegister(TiKVRangeTaskPushDuration)
	prometheus.MustRegister(TiKVTokenWaitDuration)
	prometheus.MustRegister(TiKVTxnHeartBeatHistogram)
	prometheus.MustRegister(TiKVTTLManagerHistogram)
	prometheus.MustRegister(TiKVPessimisticLockKeysDuration)
	prometheus.MustRegister(TiKVTTLLifeTimeReachCounter)
	prometheus.MustRegister(TiKVNoAvailableConnectionCounter)
	prometheus.MustRegister(TiKVTwoPCTxnCounter)
	prometheus.MustRegister(TiKVAsyncCommitTxnCounter)
	prometheus.MustRegister(TiKVOnePCTxnCounter)
	prometheus.MustRegister(TiKVStoreLimitErrorCounter)
	prometheus.MustRegister(TiKVGRPCConnTransientFailureCounter)
	prometheus.MustRegister(TiKVPanicCounter)
	prometheus.MustRegister(TiKVForwardRequestCounter)
	prometheus.MustRegister(TiKVTSFutureWaitDuration)
	prometheus.MustRegister(TiKVSafeTSUpdateCounter)
	prometheus.MustRegister(TiKVMinSafeTSGapSeconds)
	prometheus.MustRegister(TiKVReplicaSelectorFailureCounter)
	prometheus.MustRegister(TiKVRequestRetryTimesHistogram)
	prometheus.MustRegister(TiKVTxnCommitBackoffSeconds)
	prometheus.MustRegister(TiKVTxnCommitBackoffCount)
	prometheus.MustRegister(TiKVSmallReadDuration)
	prometheus.MustRegister(TiKVReadThroughput)
	prometheus.MustRegister(TiKVUnsafeDestroyRangeFailuresCounterVec)
	prometheus.MustRegister(TiKVPrewriteAssertionUsageCounter)
	prometheus.MustRegister(TiKVGrpcConnectionState)
	prometheus.MustRegister(TiKVAggressiveLockedKeysCounter)
	prometheus.MustRegister(TiKVStoreSlowScoreGauge)
	prometheus.MustRegister(TiKVFeedbackSlowScoreGauge)
	prometheus.MustRegister(TiKVHealthFeedbackOpsCounter)
	prometheus.MustRegister(TiKVPreferLeaderFlowsGauge)
	prometheus.MustRegister(TiKVStaleReadCounter)
	prometheus.MustRegister(TiKVStaleReadReqCounter)
	prometheus.MustRegister(TiKVStaleReadBytes)
	prometheus.MustRegister(TiKVPipelinedFlushLenHistogram)
	prometheus.MustRegister(TiKVPipelinedFlushSizeHistogram)
	prometheus.MustRegister(TiKVPipelinedFlushDuration)
	prometheus.MustRegister(TiKVValidateReadTSFromPDCount)
	prometheus.MustRegister(TiKVLowResolutionTSOUpdateIntervalSecondsGauge)
<<<<<<< HEAD
	prometheus.MustRegister(TiKVPipelinedFlushThrottleSecondsHistogram)
=======
	prometheus.MustRegister(TiKVStaleRegionFromPDCounter)
>>>>>>> 078462f5
}

// readCounter reads the value of a prometheus.Counter.
// Returns -1 when failing to read the value.
func readCounter(m prometheus.Counter) int64 {
	// Actually, it's not recommended to read the value of prometheus metric types directly:
	// https://github.com/prometheus/client_golang/issues/486#issuecomment-433345239
	pb := &dto.Metric{}
	// It's impossible to return an error though.
	if err := m.Write(pb); err != nil {
		return -1
	}
	return int64(pb.GetCounter().GetValue())
}

// TxnCommitCounter is the counter of transactions committed with
// different protocols, i.e. 2PC, async-commit, 1PC.
type TxnCommitCounter struct {
	TwoPC       int64 `json:"twoPC"`
	AsyncCommit int64 `json:"asyncCommit"`
	OnePC       int64 `json:"onePC"`
}

// Sub returns the difference of two counters.
func (c TxnCommitCounter) Sub(rhs TxnCommitCounter) TxnCommitCounter {
	new := TxnCommitCounter{}
	new.TwoPC = c.TwoPC - rhs.TwoPC
	new.AsyncCommit = c.AsyncCommit - rhs.AsyncCommit
	new.OnePC = c.OnePC - rhs.OnePC
	return new
}

// GetTxnCommitCounter gets the TxnCommitCounter.
func GetTxnCommitCounter() TxnCommitCounter {
	return TxnCommitCounter{
		TwoPC:       readCounter(TwoPCTxnCounterOk),
		AsyncCommit: readCounter(AsyncCommitTxnCounterOk),
		OnePC:       readCounter(OnePCTxnCounterOk),
	}
}

const (
	smallTxnReadRow  = 20
	smallTxnReadSize = 1 * 1024 * 1024 //1MB
)

// ObserveReadSLI observes the read SLI metric.
func ObserveReadSLI(readKeys uint64, readTime float64, readSize float64) {
	if readKeys != 0 && readTime != 0 {
		if readKeys <= smallTxnReadRow && readSize < smallTxnReadSize {
			TiKVSmallReadDuration.Observe(readTime)
		} else {
			TiKVReadThroughput.Observe(readSize / readTime)
		}
	}
}<|MERGE_RESOLUTION|>--- conflicted
+++ resolved
@@ -117,11 +117,8 @@
 	TiKVPipelinedFlushDuration                     prometheus.Histogram
 	TiKVValidateReadTSFromPDCount                  prometheus.Counter
 	TiKVLowResolutionTSOUpdateIntervalSecondsGauge prometheus.Gauge
-<<<<<<< HEAD
+	TiKVStaleRegionFromPDCounter                   prometheus.Counter
 	TiKVPipelinedFlushThrottleSecondsHistogram     prometheus.Histogram
-=======
-	TiKVStaleRegionFromPDCounter                   prometheus.Counter
->>>>>>> 078462f5
 )
 
 // Label constants.
@@ -856,8 +853,13 @@
 			Name:      "low_resolution_tso_update_interval_seconds",
 			Help:      "The actual working update interval for the low resolution TSO. As there are adaptive mechanism internally, this value may differ from the config.",
 		})
-
-<<<<<<< HEAD
+	TiKVStaleRegionFromPDCounter = prometheus.NewCounter(
+		prometheus.CounterOpts{
+			Namespace: namespace,
+			Subsystem: subsystem,
+			Name:      "stale_region_from_pd",
+			Help:      "Counter of stale region from PD",
+		})
 	TiKVPipelinedFlushThrottleSecondsHistogram = prometheus.NewHistogram(
 		prometheus.HistogramOpts{
 			Namespace: namespace,
@@ -865,14 +867,6 @@
 			Name:      "pipelined_flush_throttle_seconds",
 			Help:      "Throttle durations of pipelined flushes.",
 			Buckets:   prometheus.ExponentialBuckets(0.0005, 2, 28), // 0.5ms ~ 18h
-=======
-	TiKVStaleRegionFromPDCounter = prometheus.NewCounter(
-		prometheus.CounterOpts{
-			Namespace: namespace,
-			Subsystem: subsystem,
-			Name:      "stale_region_from_pd",
-			Help:      "Counter of stale region from PD",
->>>>>>> 078462f5
 		})
 
 	initShortcuts()
@@ -971,11 +965,8 @@
 	prometheus.MustRegister(TiKVPipelinedFlushDuration)
 	prometheus.MustRegister(TiKVValidateReadTSFromPDCount)
 	prometheus.MustRegister(TiKVLowResolutionTSOUpdateIntervalSecondsGauge)
-<<<<<<< HEAD
+	prometheus.MustRegister(TiKVStaleRegionFromPDCounter)
 	prometheus.MustRegister(TiKVPipelinedFlushThrottleSecondsHistogram)
-=======
-	prometheus.MustRegister(TiKVStaleRegionFromPDCounter)
->>>>>>> 078462f5
 }
 
 // readCounter reads the value of a prometheus.Counter.
