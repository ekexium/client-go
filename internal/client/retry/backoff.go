// Copyright 2021 TiKV Authors
//
// Licensed under the Apache License, Version 2.0 (the "License");
// you may not use this file except in compliance with the License.
// You may obtain a copy of the License at
//
//     http://www.apache.org/licenses/LICENSE-2.0
//
// Unless required by applicable law or agreed to in writing, software
// distributed under the License is distributed on an "AS IS" BASIS,
// WITHOUT WARRANTIES OR CONDITIONS OF ANY KIND, either express or implied.
// See the License for the specific language governing permissions and
// limitations under the License.

// NOTE: The code in this file is based on code from the
// TiDB project, licensed under the Apache License v 2.0
//
// https://github.com/pingcap/tidb/tree/cc5e161ac06827589c4966674597c137cc9e809c/store/tikv/retry/backoff.go
//

// Copyright 2016 PingCAP, Inc.
//
// Licensed under the Apache License, Version 2.0 (the "License");
// you may not use this file except in compliance with the License.
// You may obtain a copy of the License at
//
//     http://www.apache.org/licenses/LICENSE-2.0
//
// Unless required by applicable law or agreed to in writing, software
// distributed under the License is distributed on an "AS IS" BASIS,
// WITHOUT WARRANTIES OR CONDITIONS OF ANY KIND, either express or implied.
// See the License for the specific language governing permissions and
// limitations under the License.

package retry

import (
	"bytes"
	"context"
	"fmt"
	"math"
	"strconv"
	"strings"
	"sync/atomic"
	"time"

	"github.com/opentracing/opentracing-go"
	"github.com/pingcap/log"
	"github.com/pkg/errors"
	tikverr "github.com/tikv/client-go/v2/error"
	"github.com/tikv/client-go/v2/internal/logutil"
	"github.com/tikv/client-go/v2/kv"
	"github.com/tikv/client-go/v2/util"
	"go.uber.org/zap"
	"go.uber.org/zap/zapcore"
)

// Backoffer is a utility for retrying queries.
type Backoffer struct {
	ctx context.Context

	fn            map[string]backoffFn
	maxSleep      int
	totalSleep    int
	excludedSleep int

	vars *kv.Variables
	noop bool

	errors         []error
	configs        []*Config
	backoffSleepMS map[string]int
	backoffTimes   map[string]int
	parent         *Backoffer
}

type txnStartCtxKeyType struct{}

// TxnStartKey is a key for transaction start_ts info in context.Context.
var TxnStartKey interface{} = txnStartCtxKeyType{}

// NewBackoffer (Deprecated) creates a Backoffer with maximum sleep time(in ms).
func NewBackoffer(ctx context.Context, maxSleep int) *Backoffer {
	return &Backoffer{
		ctx:      ctx,
		maxSleep: maxSleep,
		vars:     kv.DefaultVars,
	}
}

// NewBackofferWithVars creates a Backoffer with maximum sleep time(in ms) and kv.Variables.
func NewBackofferWithVars(ctx context.Context, maxSleep int, vars *kv.Variables) *Backoffer {
	return NewBackoffer(ctx, maxSleep).withVars(vars)
}

// NewNoopBackoff create a Backoffer do nothing just return error directly
func NewNoopBackoff(ctx context.Context) *Backoffer {
	return &Backoffer{ctx: ctx, noop: true}
}

// withVars sets the kv.Variables to the Backoffer and return it.
func (b *Backoffer) withVars(vars *kv.Variables) *Backoffer {
	if vars != nil {
		b.vars = vars
	}
	// maxSleep is the max sleep time in millisecond.
	// When it is multiplied by BackOffWeight, it should not be greater than MaxInt32.
	if b.maxSleep > 0 && math.MaxInt32/b.vars.BackOffWeight >= b.maxSleep {
		b.maxSleep *= b.vars.BackOffWeight
	}
	return b
}

// Backoff sleeps a while base on the Config and records the error message.
// It returns a retryable error if total sleep time exceeds maxSleep.
func (b *Backoffer) Backoff(cfg *Config, err error) error {
	if span := opentracing.SpanFromContext(b.ctx); span != nil && span.Tracer() != nil {
		span1 := span.Tracer().StartSpan(fmt.Sprintf("tikv.backoff.%s", cfg), opentracing.ChildOf(span.Context()))
		defer span1.Finish()
		opentracing.ContextWithSpan(b.ctx, span1)
	}
	return b.BackoffWithCfgAndMaxSleep(cfg, -1, err)
}

// BackoffWithMaxSleepTxnLockFast sleeps a while base on the MaxSleepTxnLock and records the error message
// and never sleep more than maxSleepMs for each sleep.
func (b *Backoffer) BackoffWithMaxSleepTxnLockFast(maxSleepMs int, err error) error {
	cfg := BoTxnLockFast
	return b.BackoffWithCfgAndMaxSleep(cfg, maxSleepMs, err)
}

// BackoffWithCfgAndMaxSleep sleeps a while base on the Config and records the error message
// and never sleep more than maxSleepMs for each sleep.
func (b *Backoffer) BackoffWithCfgAndMaxSleep(cfg *Config, maxSleepMs int, err error) error {
	if strings.Contains(err.Error(), tikverr.MismatchClusterID) {
		logutil.Logger(b.ctx).Fatal("critical error", zap.Error(err))
	}
	select {
	case <-b.ctx.Done():
		return errors.WithStack(err)
	default:
	}
	if b.noop {
		return err
	}
	maxBackoffTimeExceeded := (b.totalSleep - b.excludedSleep) >= b.maxSleep
	maxExcludedTimeExceeded := false
	if maxLimit, ok := isSleepExcluded[cfg.name]; ok {
		maxExcludedTimeExceeded = b.excludedSleep >= maxLimit && b.excludedSleep >= b.maxSleep
	}
	maxTimeExceeded := maxBackoffTimeExceeded || maxExcludedTimeExceeded
	if b.maxSleep > 0 && maxTimeExceeded {
		longestSleepCfg, longestSleepTime := b.longestSleepCfg()
		errMsg := fmt.Sprintf("%s backoffer.maxSleep %dms is exceeded, errors:", cfg.String(), b.maxSleep)
		for i, err := range b.errors {
			// Print only last 3 errors for non-DEBUG log levels.
			if log.GetLevel() == zapcore.DebugLevel || i >= len(b.errors)-3 {
				errMsg += "\n" + err.Error()
			}
		}
		var backoffDetail bytes.Buffer
		totalTimes := 0
		for name, times := range b.backoffTimes {
			totalTimes += times
			if backoffDetail.Len() > 0 {
				backoffDetail.WriteString(", ")
			}
			backoffDetail.WriteString(name)
			backoffDetail.WriteString(":")
			backoffDetail.WriteString(strconv.Itoa(times))
		}
		errMsg += fmt.Sprintf("\ntotal-backoff-times: %v, backoff-detail: %v, maxBackoffTimeExceeded: %v, maxExcludedTimeExceeded: %v",
			totalTimes, backoffDetail.String(), maxBackoffTimeExceeded, maxExcludedTimeExceeded)
		returnedErr := err
		if longestSleepCfg != nil {
			errMsg += fmt.Sprintf("\nlongest sleep type: %s, time: %dms", longestSleepCfg.String(), longestSleepTime)
			returnedErr = longestSleepCfg.err
		}
		logutil.Logger(b.ctx).Warn(errMsg)
		// Use the backoff type that contributes most to the timeout to generate a MySQL error.
		return errors.WithStack(returnedErr)
	}
	b.errors = append(b.errors, errors.Errorf("%s at %s", err.Error(), time.Now().Format(time.RFC3339Nano)))
	b.configs = append(b.configs, cfg)

	// Lazy initialize.
	if b.fn == nil {
		b.fn = make(map[string]backoffFn)
	}
	f, ok := b.fn[cfg.name]
	if !ok {
		f = cfg.createBackoffFn(b.vars)
		b.fn[cfg.name] = f
	}
	realSleep := f(b.ctx, maxSleepMs)
	if cfg.metric != nil {
		(*cfg.metric).Observe(float64(realSleep) / 1000)
	}

	b.totalSleep += realSleep
	if _, ok := isSleepExcluded[cfg.name]; ok {
		b.excludedSleep += realSleep
	}
	if b.backoffSleepMS == nil {
		b.backoffSleepMS = make(map[string]int)
	}
	b.backoffSleepMS[cfg.name] += realSleep
	if b.backoffTimes == nil {
		b.backoffTimes = make(map[string]int)
	}
	b.backoffTimes[cfg.name]++

	stmtExec := b.ctx.Value(util.ExecDetailsKey)
	if stmtExec != nil {
		detail := stmtExec.(*util.ExecDetails)
		atomic.AddInt64(&detail.BackoffDuration, int64(realSleep)*int64(time.Millisecond))
		atomic.AddInt64(&detail.BackoffCount, 1)
	}

	if b.vars != nil && b.vars.Killed != nil {
		if atomic.LoadUint32(b.vars.Killed) == 1 {
			return errors.WithStack(tikverr.ErrQueryInterrupted)
		}
	}

	var startTs interface{}
	if ts := b.ctx.Value(TxnStartKey); ts != nil {
		startTs = ts
	}
	logutil.Logger(b.ctx).Debug("retry later",
		zap.Error(err),
		zap.Int("totalSleep", b.totalSleep),
		zap.Int("excludedSleep", b.excludedSleep),
		zap.Int("maxSleep", b.maxSleep),
		zap.Stringer("type", cfg),
<<<<<<< HEAD
		zap.Reflect("txnStartTS", startTs),
	)
	return nil
}

func (b *Backoffer) checkKilled() error {
	if b.vars != nil && b.vars.Killed != nil {
		killed := atomic.LoadUint32(b.vars.Killed)
		if killed != 0 {
			logutil.BgLogger().Info(
				"backoff stops because a killed signal is received",
				zap.Uint32("signal", killed),
			)
			return errors.WithStack(tikverr.ErrQueryInterrupted{Signal: killed})
		}
	}
=======
		zap.Reflect("txnStartTS", startTs))
>>>>>>> 5945fe39
	return nil
}

func (b *Backoffer) String() string {
	if b.totalSleep == 0 {
		return ""
	}
	return fmt.Sprintf(" backoff(%dms %v)", b.totalSleep, b.configs)
}

// copyMapWithoutRecursive is only used to deep copy map fields in the Backoffer type.
func copyMapWithoutRecursive(srcMap map[string]int) map[string]int {
	result := map[string]int{}
	for k, v := range srcMap {
		result[k] = v
	}
	return result
}

// Clone creates a new Backoffer which keeps current Backoffer's sleep time and errors, and shares
// current Backoffer's context.
// Some fields like `configs` and `vars` are concurrently used by all the backoffers in different threads,
// try not to modify the referenced content directly.
func (b *Backoffer) Clone() *Backoffer {
	return &Backoffer{
		ctx:            b.ctx,
		maxSleep:       b.maxSleep,
		totalSleep:     b.totalSleep,
		excludedSleep:  b.excludedSleep,
		vars:           b.vars,
		errors:         append([]error{}, b.errors...),
		configs:        append([]*Config{}, b.configs...),
		backoffSleepMS: copyMapWithoutRecursive(b.backoffSleepMS),
		backoffTimes:   copyMapWithoutRecursive(b.backoffTimes),
		parent:         b.parent,
	}
}

// Fork creates a new Backoffer which keeps current Backoffer's sleep time and errors, and holds
// a child context of current Backoffer's context.
// Some fields like `configs` and `vars` are concurrently used by all the backoffers in different threads,
// try not to modify the referenced content directly.
func (b *Backoffer) Fork() (*Backoffer, context.CancelFunc) {
	ctx, cancel := context.WithCancel(b.ctx)
	return &Backoffer{
		ctx:            ctx,
		maxSleep:       b.maxSleep,
		totalSleep:     b.totalSleep,
		excludedSleep:  b.excludedSleep,
		errors:         append([]error{}, b.errors...),
		configs:        append([]*Config{}, b.configs...),
		backoffSleepMS: copyMapWithoutRecursive(b.backoffSleepMS),
		backoffTimes:   copyMapWithoutRecursive(b.backoffTimes),
		vars:           b.vars,
		parent:         b,
	}, cancel
}

// GetVars returns the binded vars.
func (b *Backoffer) GetVars() *kv.Variables {
	return b.vars
}

// GetTotalSleep returns total sleep time.
func (b *Backoffer) GetTotalSleep() int {
	return b.totalSleep
}

// GetTypes returns type list of this backoff and all its ancestors.
func (b *Backoffer) GetTypes() []string {
	typs := make([]string, 0, len(b.configs))
	for b != nil {
		for _, cfg := range b.configs {
			typs = append(typs, cfg.String())
		}
		b = b.parent
	}
	return typs
}

// GetCtx returns the binded context.
func (b *Backoffer) GetCtx() context.Context {
	return b.ctx
}

// SetCtx sets the binded context to ctx.
func (b *Backoffer) SetCtx(ctx context.Context) {
	b.ctx = ctx
}

// GetBackoffTimes returns a map contains backoff time count by type.
func (b *Backoffer) GetBackoffTimes() map[string]int {
	return b.backoffTimes
}

// GetTotalBackoffTimes returns the total backoff times of the backoffer.
func (b *Backoffer) GetTotalBackoffTimes() int {
	total := 0
	for _, time := range b.backoffTimes {
		total += time
	}
	return total
}

// GetBackoffSleepMS returns a map contains backoff sleep time by type.
func (b *Backoffer) GetBackoffSleepMS() map[string]int {
	return b.backoffSleepMS
}

// ErrorsNum returns the number of errors.
func (b *Backoffer) ErrorsNum() int {
	return len(b.errors)
}

// Reset resets the sleep state of the backoffer, so that following backoff
// can sleep shorter. The reason why we don't create a new backoffer is that
// backoffer is similar to context and it records some metrics that we
// want to record for an entire process which is composed of serveral stages.
func (b *Backoffer) Reset() {
	b.fn = nil
	b.totalSleep = 0
	b.excludedSleep = 0
}

// ResetMaxSleep resets the sleep state and max sleep limit of the backoffer.
// It's used when switches to the next stage of the process.
func (b *Backoffer) ResetMaxSleep(maxSleep int) {
	b.Reset()
	b.maxSleep = maxSleep
	b.withVars(b.vars)
}

func (b *Backoffer) longestSleepCfg() (*Config, int) {
	candidate := ""
	maxSleep := 0
	for cfgName, sleepTime := range b.backoffSleepMS {
		if _, ok := isSleepExcluded[cfgName]; sleepTime > maxSleep && !ok {
			maxSleep = sleepTime
			candidate = cfgName
		}
	}
	for _, cfg := range b.configs {
		if cfg.name == candidate {
			return cfg, maxSleep
		}
	}
	return nil, 0
}<|MERGE_RESOLUTION|>--- conflicted
+++ resolved
@@ -233,7 +233,6 @@
 		zap.Int("excludedSleep", b.excludedSleep),
 		zap.Int("maxSleep", b.maxSleep),
 		zap.Stringer("type", cfg),
-<<<<<<< HEAD
 		zap.Reflect("txnStartTS", startTs),
 	)
 	return nil
@@ -250,9 +249,6 @@
 			return errors.WithStack(tikverr.ErrQueryInterrupted{Signal: killed})
 		}
 	}
-=======
-		zap.Reflect("txnStartTS", startTs))
->>>>>>> 5945fe39
 	return nil
 }
 
