--- conflicted
+++ resolved
@@ -58,11 +58,8 @@
 
 	// metrics
 	flushWaitDuration time.Duration
-<<<<<<< HEAD
 	hitCount          uint64
 	missCount         uint64
-=======
->>>>>>> eec81983
 	startTime         time.Time
 }
 
@@ -530,7 +527,6 @@
 	panic("RevertToCheckpoint is not supported for PipelinedMemDB")
 }
 
-<<<<<<< HEAD
 // GetMetrics implements MemBuffer interface.
 // DO NOT call it during execution, otherwise data race may occur
 func (p *PipelinedMemDB) GetMetrics() Metrics {
@@ -545,13 +541,6 @@
 		TotalDuration:  time.Since(p.startTime),
 		MemDBHitCount:  hitCount,
 		MemDBMissCount: missCount,
-=======
-// GetFlushMetrics implements MemBuffer interface.
-func (p *PipelinedMemDB) GetFlushMetrics() FlushMetrics {
-	return FlushMetrics{
-		WaitDuration:  p.flushWaitDuration,
-		TotalDuration: time.Since(p.startTime),
->>>>>>> eec81983
 	}
 }
 
