// Copyright 2024 TiKV Authors
//
// Licensed under the Apache License, Version 2.0 (the "License");
// you may not use this file except in compliance with the License.
// You may obtain a copy of the License at
//
//     http://www.apache.org/licenses/LICENSE-2.0
//
// Unless required by applicable law or agreed to in writing, software
// distributed under the License is distributed on an "AS IS" BASIS,
// WITHOUT WARRANTIES OR CONDITIONS OF ANY KIND, either express or implied.
// See the License for the specific language governing permissions and
// limitations under the License.

package unionstore

import (
	"context"
	stderrors "errors"
	"sync"
	"sync/atomic"
	"time"

	"github.com/pingcap/errors"
	tikverr "github.com/tikv/client-go/v2/error"
	"github.com/tikv/client-go/v2/internal/logutil"
	"github.com/tikv/client-go/v2/kv"
	"github.com/tikv/client-go/v2/metrics"
	"github.com/tikv/client-go/v2/util"
	"go.uber.org/zap"
)

// PipelinedMemDB is a Store which contains
//   - a mutable buffer for read and write
//   - an immutable onflushing buffer for read
//   - like MemDB, PipelinedMemDB also CANNOT be used concurrently
type PipelinedMemDB struct {
	// Like MemDB, this RWMutex only used to ensure memdbSnapGetter.Get will not race with
	// concurrent memdb.Set, memdb.SetWithFlags, memdb.Delete and memdb.UpdateFlags.
	sync.RWMutex
	onFlushing              atomic.Bool
	errCh                   chan error
	flushFunc               FlushFunc
	bufferBatchGetter       BufferBatchGetter
	memDB                   *MemDB
	flushingMemDB           *MemDB // the flushingMemDB is not wrapped by a mutex, because there is no data race in it.
	len, size               int    // len and size records the total flushed and onflushing memdb.
	generation              uint64
	entryLimit, bufferLimit uint64
	flushOption             flushOption
	// prefetchCache is used to cache the result of BatchGet, it's invalidated when Flush.
	// the values are wrapped by util.Option.
	//   None -> not found
	//   Some([...]) -> put
	//   Some([]) -> delete
	batchGetCache map[string]util.Option[[]byte]
}

const (
	// MinFlushKeys is the minimum number of keys to trigger flush.
	// small batch can lead to poor performance and resource waste in random write workload.
	// 10K batch size is large enough to get good performance with random write workloads in tests.
	MinFlushKeys = 10000
	// MinFlushSize is the minimum size of MemDB to trigger flush.
	MinFlushSize = 16 * 1024 * 1024 // 16MB
	// ForceFlushSizeThreshold is the threshold to force flush MemDB, which controls the max memory consumption of PipelinedMemDB.
	ForceFlushSizeThreshold = 128 * 1024 * 1024 // 128MB
)

type flushOption struct {
	MinFlushKeys            int
	MinFlushSize            int
	ForceFlushSizeThreshold int
}

func newFlushOption() flushOption {
	opt := flushOption{
		MinFlushKeys:            MinFlushKeys,
		MinFlushSize:            MinFlushSize,
		ForceFlushSizeThreshold: ForceFlushSizeThreshold,
	}
	if val, err := util.EvalFailpoint("pipelinedMemDBMinFlushKeys"); err == nil && val != nil {
		opt.MinFlushKeys = val.(int)
	}
	if val, err := util.EvalFailpoint("pipelinedMemDBMinFlushSize"); err == nil && val != nil {
		opt.MinFlushSize = val.(int)
	}
	if val, err := util.EvalFailpoint("pipelinedMemDBForceFlushSizeThreshold"); err == nil && val != nil {
		opt.ForceFlushSizeThreshold = val.(int)
	}
	return opt
}

type FlushFunc func(uint64, *MemDB) error
type BufferBatchGetter func(ctx context.Context, keys [][]byte) (map[string][]byte, error)

func NewPipelinedMemDB(bufferBatchGetter BufferBatchGetter, flushFunc FlushFunc) *PipelinedMemDB {
	memdb := newMemDB()
	memdb.setSkipMutex(true)
	flushOpt := newFlushOption()
	return &PipelinedMemDB{
		memDB:             memdb,
		errCh:             make(chan error, 1),
		flushFunc:         flushFunc,
		bufferBatchGetter: bufferBatchGetter,
		generation:        0,
		// keep entryLimit and bufferLimit same with the memdb's default values.
		entryLimit:  memdb.entrySizeLimit,
		bufferLimit: memdb.bufferSizeLimit,
		flushOption: flushOpt,
	}
}

// Dirty returns whether the pipelined buffer is mutated.
func (p *PipelinedMemDB) Dirty() bool {
	return p.memDB.Dirty() || p.len > 0
}

// GetMemDB implements MemBuffer interface.
func (p *PipelinedMemDB) GetMemDB() *MemDB {
	panic("GetMemDB should not be invoked for PipelinedMemDB")
}

func (p *PipelinedMemDB) get(ctx context.Context, k []byte, skipRemoteBuffer bool) ([]byte, error) {
	v, err := p.memDB.Get(k)
	if err == nil {
		return v, nil
	}
	if !tikverr.IsErrNotFound(err) {
		return nil, err
	}
	if p.flushingMemDB != nil {
		v, err = p.flushingMemDB.Get(k)
		if err == nil {
			return v, nil
		}
		if !tikverr.IsErrNotFound(err) {
			return nil, err
		}
	}
	if skipRemoteBuffer {
		return nil, tikverr.ErrNotExist
	}
	if p.batchGetCache != nil {
		v, ok := p.batchGetCache[string(k)]
		if ok {
			inner := v.Inner()
			if inner == nil {
				return nil, tikverr.ErrNotExist
			}
			return *inner, nil
		}
	}
	// read remote buffer
	var (
		dataMap map[string][]byte
		ok      bool
	)
	dataMap, err = p.bufferBatchGetter(ctx, [][]byte{k})
	if err != nil {
		return nil, err
	}
	v, ok = dataMap[string(k)]
	if !ok {
		return nil, tikverr.ErrNotExist
	}
	return v, nil
}

// Get the value by given key, it returns tikverr.ErrNotExist if not exist.
// The priority of the value is MemBuffer > flushingMemDB > flushed memdbs.
func (p *PipelinedMemDB) Get(ctx context.Context, k []byte) ([]byte, error) {
	return p.get(ctx, k, false)
}

// GetLocal implements the MemBuffer interface.
// It only checks the mutable memdb and the immutable memdb.
// It does not check mutations that have been flushed to TiKV.
func (p *PipelinedMemDB) GetLocal(ctx context.Context, key []byte) ([]byte, error) {
	return p.get(ctx, key, true)
}

func (p *PipelinedMemDB) GetFlags(k []byte) (kv.KeyFlags, error) {
	f, err := p.memDB.GetFlags(k)
	if p.flushingMemDB != nil && tikverr.IsErrNotFound(err) {
		f, err = p.flushingMemDB.GetFlags(k)
	}
	if err != nil {
		return 0, err
	}
	return f, nil
}

func (p *PipelinedMemDB) BatchGet(ctx context.Context, keys [][]byte) (map[string][]byte, error) {
	m := make(map[string][]byte, len(keys))
	if p.batchGetCache == nil {
		p.batchGetCache = make(map[string]util.Option[[]byte], len(keys))
	}
	shrinkKeys := make([][]byte, 0, len(keys))
	for _, k := range keys {
		v, err := p.GetLocal(ctx, k)
		if err != nil {
			if tikverr.IsErrNotFound(err) {
				shrinkKeys = append(shrinkKeys, k)
				continue
			}
			return nil, err
		}
		m[string(k)] = v
		p.batchGetCache[string(k)] = util.Some(v)
	}
	storageValues, err := p.bufferBatchGetter(ctx, shrinkKeys)
	if err != nil {
		return nil, err
	}
	for _, k := range shrinkKeys {
		v, ok := storageValues[string(k)]
		if ok {
			// the protobuf cast empty byte slice to nil, we need to cast it back when receiving values from storage.
			if v == nil {
				v = []byte{}
			}
			m[string(k)] = v
			p.batchGetCache[string(k)] = util.Some(v)
		} else {
			p.batchGetCache[string(k)] = util.None[[]byte]()
		}
	}
	return m, nil
}

func (p *PipelinedMemDB) UpdateFlags(k []byte, ops ...kv.FlagsOp) {
	p.memDB.UpdateFlags(k, ops...)
}

// Set sets the value for key k in the MemBuffer.
func (p *PipelinedMemDB) Set(key, value []byte) error {
	p.Lock()
	defer p.Unlock()
	return p.memDB.Set(key, value)
}

// SetWithFlags sets the value for key k in the MemBuffer with flags.
func (p *PipelinedMemDB) SetWithFlags(key, value []byte, ops ...kv.FlagsOp) error {
	p.Lock()
	defer p.Unlock()
	return p.memDB.SetWithFlags(key, value, ops...)
}

// Delete deletes the key k in the MemBuffer.
func (p *PipelinedMemDB) Delete(key []byte) error {
	p.Lock()
	defer p.Unlock()
	return p.memDB.Delete(key)
}

// DeleteWithFlags deletes the key k in the MemBuffer with flags.
func (p *PipelinedMemDB) DeleteWithFlags(key []byte, ops ...kv.FlagsOp) error {
	p.Lock()
	defer p.Unlock()
	return p.memDB.DeleteWithFlags(key, ops...)
}

// Flush is called during execution of a transaction, it does flush when there are enough keys and the ongoing flushingMemDB is done.
// The first returned value indicates whether the flush is triggered.
// The second returned value is the error if there is a failure, txn should abort when there is an error.
// When the mutable memdb is too large, it blocks until the ongoing flush is done.
func (p *PipelinedMemDB) Flush(force bool) (bool, error) {
	if p.flushFunc == nil {
		return false, errors.New("flushFunc is not provided")
	}
<<<<<<< HEAD

	if len(p.memDB.stages) > 0 {
		return false, errors.New("there are stages unreleased when Flush is called")
	}

=======
	// invalidate the batch get cache whether the flush is really triggered.
	p.batchGetCache = nil
>>>>>>> 98a7df8f
	if !force && !p.needFlush() {
		return false, nil
	}
	if p.flushingMemDB != nil {
		if err := <-p.errCh; err != nil {
			if err != nil {
				err = p.handleAlreadyExistErr(err)
			}
			p.flushingMemDB = nil
			return false, err
		}
	}
	p.onFlushing.Store(true)
	p.flushingMemDB = p.memDB
	p.len += p.flushingMemDB.Len()
	p.size += p.flushingMemDB.Size()
	p.memDB = newMemDB()
	p.memDB.SetEntrySizeLimit(p.entryLimit, p.bufferLimit)
	p.memDB.setSkipMutex(true)
	p.generation++
	go func(generation uint64) {
		util.EvalFailpoint("beforePipelinedFlush")
		metrics.TiKVPipelinedFlushLenHistogram.Observe(float64(p.flushingMemDB.Len()))
		metrics.TiKVPipelinedFlushSizeHistogram.Observe(float64(p.flushingMemDB.Size()))
		flushStart := time.Now()
		err := p.flushFunc(generation, p.flushingMemDB)
		metrics.TiKVPipelinedFlushDuration.Observe(time.Since(flushStart).Seconds())
		p.onFlushing.Store(false)
		// Send the error to errCh after onFlushing status is set to false.
		// this guarantees the onFlushing.Store(true) in another goroutine's Flush happens after onFlushing.Store(false) in this function.
		p.errCh <- err
	}(p.generation)
	return true, nil
}

func (p *PipelinedMemDB) needFlush() bool {
	size := p.memDB.Size()
	// size < MinFlushSize, do not flush.
	// MinFlushSize <= size < ForceFlushSizeThreshold && keys < MinFlushKeys, do not flush.
	// MinFlushSize <= size < ForceFlushSizeThreshold && keys >= MinFlushKeys, flush.
	// size >= ForceFlushSizeThreshold, flush.
	if size < p.flushOption.MinFlushSize || (p.memDB.Len() < p.flushOption.MinFlushKeys && size < p.flushOption.ForceFlushSizeThreshold) {
		return false
	}
	if p.onFlushing.Load() && size < p.flushOption.ForceFlushSizeThreshold {
		return false
	}
	return true
}

// FlushWait will wait for all flushing tasks are done and return the error if there is a failure.
func (p *PipelinedMemDB) FlushWait() error {
	if p.flushingMemDB != nil {
		err := <-p.errCh
		if err != nil {
			err = p.handleAlreadyExistErr(err)
		}
		// cleanup the flushingMemDB so the next call of FlushWait will not wait for the error channel.
		p.flushingMemDB = nil
		return err
	}
	return nil
}

func (p *PipelinedMemDB) handleAlreadyExistErr(err error) error {
	var existErr *tikverr.ErrKeyExist
	if stderrors.As(err, &existErr) {
		v, err2 := p.flushingMemDB.Get(existErr.GetKey())
		if err2 != nil {
			// TODO: log more info like start_ts, also for other logs
			logutil.BgLogger().Warn(
				"[pipelined-dml] Getting value from flushingMemDB when"+
					" AlreadyExist error occurs failed", zap.Error(err2),
				zap.Uint64("generation", p.generation),
			)
		} else {
			existErr.Value = v
		}
		return existErr
	}
	return err
}

// Iter implements the Retriever interface.
func (p *PipelinedMemDB) Iter([]byte, []byte) (Iterator, error) {
	return nil, errors.New("pipelined memdb does not support Iter")
}

// IterReverse implements the Retriever interface.
func (p *PipelinedMemDB) IterReverse([]byte, []byte) (Iterator, error) {
	return nil, errors.New("pipelined memdb does not support IterReverse")
}

// SetEntrySizeLimit sets the size limit for each entry and total buffer.
func (p *PipelinedMemDB) SetEntrySizeLimit(entryLimit, bufferLimit uint64) {
	p.entryLimit, p.bufferLimit = entryLimit, bufferLimit
	p.memDB.SetEntrySizeLimit(entryLimit, bufferLimit)
}

func (p *PipelinedMemDB) Len() int {
	return p.memDB.Len() + p.len
}

func (p *PipelinedMemDB) Size() int {
	return p.memDB.Size() + p.size
}

func (p *PipelinedMemDB) OnFlushing() bool {
	return p.onFlushing.Load()
}

// SetMemoryFootprintChangeHook sets the hook for memory footprint change.
// TODO: implement this.
func (p *PipelinedMemDB) SetMemoryFootprintChangeHook(hook func(uint64)) {}

// Mem returns the memory usage of MemBuffer.
// TODO: implement this.
func (p *PipelinedMemDB) Mem() uint64 {
	return 0
}

type errIterator struct {
	err error
}

func (e *errIterator) Valid() bool   { return true }
func (e *errIterator) Next() error   { return e.err }
func (e *errIterator) Key() []byte   { return nil }
func (e *errIterator) Value() []byte { return nil }
func (e *errIterator) Close()        {}

// SnapshotIter implements MemBuffer interface, returns an iterator which outputs error.
func (p *PipelinedMemDB) SnapshotIter(k, upperBound []byte) Iterator {
	return &errIterator{err: errors.New("SnapshotIter is not supported for PipelinedMemDB")}
}

// SnapshotIterReverse implements MemBuffer interface, returns an iterator which outputs error.
func (p *PipelinedMemDB) SnapshotIterReverse(k, lowerBound []byte) Iterator {
	return &errIterator{err: errors.New("SnapshotIter is not supported for PipelinedMemDB")}
}

// The following methods are not implemented for PipelinedMemDB and DOES NOT return error because of the interface limitation.
// It panics when the following methods are called, the application should not use those methods when PipelinedMemDB is enabled.

// RemoveFromBuffer implements MemBuffer interface.
func (p *PipelinedMemDB) RemoveFromBuffer(key []byte) {
	panic("RemoveFromBuffer is not supported for PipelinedMemDB")
}

// InspectStage implements MemBuffer interface.
func (p *PipelinedMemDB) InspectStage(int, func([]byte, kv.KeyFlags, []byte)) {
	panic("InspectStage is not supported for PipelinedMemDB")
}

// SnapshotGetter implements MemBuffer interface.
func (p *PipelinedMemDB) SnapshotGetter() Getter {
	panic("SnapshotGetter is not supported for PipelinedMemDB")
}

// NOTE about the Staging()/Cleanup()/Release() methods:
// Its correctness is guaranteed by that no stage can exist when a Flush() is called.
// We guarantee in TiDB side that every stage lives inside a flush batch,
// which means the modifications all goes to the mutable memdb.
// Then the staging of the whole PipelinedMemDB can be directly implemented by its mutable memdb.
//
// Checkpoint()/RevertToCheckpoint() is not supported for PipelinedMemDB.

// Staging implements MemBuffer interface.
func (p *PipelinedMemDB) Staging() int {
	return p.memDB.Staging()
}

// Cleanup implements MemBuffer interface.
func (p *PipelinedMemDB) Cleanup(h int) {
	p.memDB.Cleanup(h)
}

// Release implements MemBuffer interface.
func (p *PipelinedMemDB) Release(h int) {
	p.memDB.Release(h)
}

// Checkpoint implements MemBuffer interface.
func (p *PipelinedMemDB) Checkpoint() *MemDBCheckpoint {
	panic("Checkpoint is not supported for PipelinedMemDB")
}

// RevertToCheckpoint implements MemBuffer interface.
func (p *PipelinedMemDB) RevertToCheckpoint(*MemDBCheckpoint) {
	panic("RevertToCheckpoint is not supported for PipelinedMemDB")
}<|MERGE_RESOLUTION|>--- conflicted
+++ resolved
@@ -269,16 +269,14 @@
 	if p.flushFunc == nil {
 		return false, errors.New("flushFunc is not provided")
 	}
-<<<<<<< HEAD
+
+	// invalidate the batch get cache whether the flush is really triggered.
+	p.batchGetCache = nil
 
 	if len(p.memDB.stages) > 0 {
 		return false, errors.New("there are stages unreleased when Flush is called")
 	}
 
-=======
-	// invalidate the batch get cache whether the flush is really triggered.
-	p.batchGetCache = nil
->>>>>>> 98a7df8f
 	if !force && !p.needFlush() {
 		return false, nil
 	}
