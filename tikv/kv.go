// Copyright 2021 TiKV Authors
//
// Licensed under the Apache License, Version 2.0 (the "License");
// you may not use this file except in compliance with the License.
// You may obtain a copy of the License at
//
//     http://www.apache.org/licenses/LICENSE-2.0
//
// Unless required by applicable law or agreed to in writing, software
// distributed under the License is distributed on an "AS IS" BASIS,
// WITHOUT WARRANTIES OR CONDITIONS OF ANY KIND, either express or implied.
// See the License for the specific language governing permissions and
// limitations under the License.

// NOTE: The code in this file is based on code from the
// TiDB project, licensed under the Apache License v 2.0
//
// https://github.com/pingcap/tidb/tree/cc5e161ac06827589c4966674597c137cc9e809c/store/tikv/kv.go
//

// Copyright 2016 PingCAP, Inc.
//
// Licensed under the Apache License, Version 2.0 (the "License");
// you may not use this file except in compliance with the License.
// You may obtain a copy of the License at
//
//     http://www.apache.org/licenses/LICENSE-2.0
//
// Unless required by applicable law or agreed to in writing, software
// distributed under the License is distributed on an "AS IS" BASIS,
// WITHOUT WARRANTIES OR CONDITIONS OF ANY KIND, either express or implied.
// See the License for the specific language governing permissions and
// limitations under the License.

package tikv

import (
	"context"
	"crypto/tls"
	"fmt"
	"math"
	"math/rand"
	"strconv"
	"sync"
	"sync/atomic"
	"time"

	"github.com/opentracing/opentracing-go"
	"github.com/pingcap/kvproto/pkg/kvrpcpb"
	"github.com/pingcap/kvproto/pkg/metapb"
	"github.com/pkg/errors"
	"github.com/tikv/client-go/v2/config"
	tikverr "github.com/tikv/client-go/v2/error"
	"github.com/tikv/client-go/v2/internal/client"
	"github.com/tikv/client-go/v2/internal/latch"
	"github.com/tikv/client-go/v2/internal/locate"
	"github.com/tikv/client-go/v2/internal/logutil"
	"github.com/tikv/client-go/v2/internal/retry"
	"github.com/tikv/client-go/v2/kv"
	"github.com/tikv/client-go/v2/metrics"
	"github.com/tikv/client-go/v2/oracle"
	"github.com/tikv/client-go/v2/oracle/oracles"
	"github.com/tikv/client-go/v2/tikvrpc"
	"github.com/tikv/client-go/v2/txnkv/rangetask"
	"github.com/tikv/client-go/v2/txnkv/transaction"
	"github.com/tikv/client-go/v2/txnkv/txnlock"
	"github.com/tikv/client-go/v2/txnkv/txnsnapshot"
	"github.com/tikv/client-go/v2/util"
	pd "github.com/tikv/pd/client"
	clientv3 "go.etcd.io/etcd/client/v3"
	atomicutil "go.uber.org/atomic"
	"go.uber.org/zap"
	"google.golang.org/grpc"
	"google.golang.org/grpc/keepalive"
)

// DCLabelKey indicates the key of label which represents the dc for Store.
const DCLabelKey = "zone"

func createEtcdKV(addrs []string, tlsConfig *tls.Config) (*clientv3.Client, error) {
	cfg := config.GetGlobalConfig()
	cli, err := clientv3.New(clientv3.Config{
		Endpoints:            addrs,
		AutoSyncInterval:     30 * time.Second,
		DialTimeout:          5 * time.Second,
		TLS:                  tlsConfig,
		DialKeepAliveTime:    time.Second * time.Duration(cfg.TiKVClient.GrpcKeepAliveTime),
		DialKeepAliveTimeout: time.Second * time.Duration(cfg.TiKVClient.GrpcKeepAliveTimeout),
	})
	if err != nil {
		return nil, errors.WithStack(err)
	}
	return cli, nil
}

// update oracle's lastTS every 2000ms.
var oracleUpdateInterval = 2000

// KVStore contains methods to interact with a TiKV cluster.
type KVStore struct {
	clusterID uint64
	uuid      string
	oracle    oracle.Oracle
	clientMu  struct {
		sync.RWMutex
		client Client
	}
	pdClient     pd.Client
	regionCache  *locate.RegionCache
	lockResolver *txnlock.LockResolver
	txnLatches   *latch.LatchesScheduler

	mock bool

	kv        SafePointKV
	safePoint uint64
	spTime    time.Time
	spMutex   sync.RWMutex // this is used to update safePoint and spTime

	// storeID -> safeTS, stored as map[uint64]uint64
	// safeTS here will be used during the Stale Read process,
	// it indicates the safe timestamp point that can be used to read consistent but may not the latest data.
	safeTSMap sync.Map

	replicaReadSeed uint32 // this is used to load balance followers / learners when replica read is enabled

	ctx    context.Context
	cancel context.CancelFunc
	wg     sync.WaitGroup
	close  atomicutil.Bool
}

// UpdateSPCache updates cached safepoint.
func (s *KVStore) UpdateSPCache(cachedSP uint64, cachedTime time.Time) {
	s.spMutex.Lock()
	s.safePoint = cachedSP
	s.spTime = cachedTime
	s.spMutex.Unlock()
}

// CheckVisibility checks if it is safe to read using given ts.
func (s *KVStore) CheckVisibility(startTime uint64) error {
	s.spMutex.RLock()
	cachedSafePoint := s.safePoint
	cachedTime := s.spTime
	s.spMutex.RUnlock()
	diff := time.Since(cachedTime)

	if diff > (GcSafePointCacheInterval - gcCPUTimeInaccuracyBound) {
		return tikverr.NewErrPDServerTimeout("start timestamp may fall behind safe point")
	}

	if startTime < cachedSafePoint {
		t1 := oracle.GetTimeFromTS(startTime)
		t2 := oracle.GetTimeFromTS(cachedSafePoint)
		return &tikverr.ErrGCTooEarly{
			TxnStartTS:  t1,
			GCSafePoint: t2,
		}
	}

	return nil
}

// NewKVStore creates a new TiKV store instance.
func NewKVStore(uuid string, pdClient pd.Client, spkv SafePointKV, tikvclient Client) (*KVStore, error) {
	o, err := oracles.NewPdOracle(pdClient, time.Duration(oracleUpdateInterval)*time.Millisecond)
	if err != nil {
		return nil, err
	}
	ctx, cancel := context.WithCancel(context.Background())
	store := &KVStore{
		clusterID:       pdClient.GetClusterID(context.TODO()),
		uuid:            uuid,
		oracle:          o,
		pdClient:        pdClient,
		regionCache:     locate.NewRegionCache(pdClient),
		kv:              spkv,
		safePoint:       0,
		spTime:          time.Now(),
		replicaReadSeed: rand.Uint32(),
		ctx:             ctx,
		cancel:          cancel,
	}
	store.clientMu.client = client.NewReqCollapse(client.NewInterceptedClient(tikvclient))
	store.lockResolver = txnlock.NewLockResolver(store)

	store.wg.Add(2)
	go store.runSafePointChecker()
	go store.safeTSUpdater()

	return store, nil
}

// NewPDClient creates pd.Client with pdAddrs.
func NewPDClient(pdAddrs []string) (pd.Client, error) {
	cfg := config.GetGlobalConfig()
	// init pd-client
	pdCli, err := pd.NewClient(pdAddrs, pd.SecurityOption{
		CAPath:   cfg.Security.ClusterSSLCA,
		CertPath: cfg.Security.ClusterSSLCert,
		KeyPath:  cfg.Security.ClusterSSLKey,
	},
		pd.WithGRPCDialOptions(
			grpc.WithKeepaliveParams(keepalive.ClientParameters{
				Time:    time.Duration(cfg.TiKVClient.GrpcKeepAliveTime) * time.Second,
				Timeout: time.Duration(cfg.TiKVClient.GrpcKeepAliveTimeout) * time.Second,
			}),
		),
		pd.WithCustomTimeoutOption(time.Duration(cfg.PDClient.PDServerTimeout)*time.Second),
		pd.WithForwardingOption(config.GetGlobalConfig().EnableForwarding))
	if err != nil {
		return nil, errors.WithStack(err)
	}
	pdClient := &CodecPDClient{Client: util.InterceptedPDClient{Client: pdCli}}
	return pdClient, nil
}

// EnableTxnLocalLatches enables txn latch. It should be called before using
// the store to serve any requests.
func (s *KVStore) EnableTxnLocalLatches(size uint) {
	s.txnLatches = latch.NewScheduler(size)
}

// IsLatchEnabled is used by mockstore.TestConfig.
func (s *KVStore) IsLatchEnabled() bool {
	return s.txnLatches != nil
}

func (s *KVStore) runSafePointChecker() {
	defer s.wg.Done()
	d := gcSafePointUpdateInterval
	for {
		select {
		case spCachedTime := <-time.After(d):
			cachedSafePoint, err := loadSafePoint(s.GetSafePointKV())
			if err == nil {
				metrics.TiKVLoadSafepointCounter.WithLabelValues("ok").Inc()
				s.UpdateSPCache(cachedSafePoint, spCachedTime)
				d = gcSafePointUpdateInterval
			} else {
				metrics.TiKVLoadSafepointCounter.WithLabelValues("fail").Inc()
				logutil.BgLogger().Error("fail to load safepoint from pd", zap.Error(err))
				d = gcSafePointQuickRepeatInterval
			}
		case <-s.ctx.Done():
			return
		}
	}
}

// Begin a global transaction.
<<<<<<< HEAD
func (s *KVStore) Begin(opts ...TxnOption) (txn *transaction.KVTxn, err error) {
	options := &txnOptions{}
=======
func (s *KVStore) Begin(opts ...TxnOption) (*transaction.KVTxn, error) {
	options := &transaction.TxnOptions{}
>>>>>>> 947d9239
	// Inject the options
	for _, opt := range opts {
		opt(options)
	}

	defer func() {
		if err == nil && txn != nil && options.MemoryFootprintChangeHook != nil {
			txn.SetMemoryFootprintChangeHook(options.MemoryFootprintChangeHook)
		}
	}()
	if options.TxnScope == "" {
		options.TxnScope = oracle.GlobalTxnScope
	}
	var (
		startTS uint64
		err     error
	)
	if options.StartTS != nil {
		startTS = *options.StartTS
	} else {
		bo := retry.NewBackofferWithVars(context.Background(), transaction.TsoMaxBackoff, nil)
		startTS, err = s.getTimestampWithRetry(bo, options.TxnScope)
		if err != nil {
			return nil, err
		}
	}

	snapshot := txnsnapshot.NewTiKVSnapshot(s, startTS, s.nextReplicaReadSeed())
	return transaction.NewTiKVTxn(s, snapshot, startTS, options)
}

// DeleteRange delete all versions of all keys in the range[startKey,endKey) immediately.
// Be careful while using this API. This API doesn't keep recent MVCC versions, but will delete all versions of all keys
// in the range immediately. Also notice that frequent invocation to this API may cause performance problems to TiKV.
func (s *KVStore) DeleteRange(ctx context.Context, startKey []byte, endKey []byte, concurrency int) (completedRegions int, err error) {
	task := rangetask.NewDeleteRangeTask(s, startKey, endKey, concurrency)
	err = task.Execute(ctx)
	if err == nil {
		completedRegions = task.CompletedRegions()
	}
	return completedRegions, err
}

// GetSnapshot gets a snapshot that is able to read any data which data is <= the given ts.
// If the given ts is greater than the current TSO timestamp, the snapshot is not guaranteed
// to be consistent.
// Specially, it is useful to set ts to math.MaxUint64 to point get the latest committed data.
func (s *KVStore) GetSnapshot(ts uint64) *txnsnapshot.KVSnapshot {
	snapshot := txnsnapshot.NewTiKVSnapshot(s, ts, s.nextReplicaReadSeed())
	return snapshot
}

// Close store
func (s *KVStore) Close() error {
	s.close.Store(true)
	s.cancel()
	s.wg.Wait()

	s.oracle.Close()
	s.pdClient.Close()
	s.lockResolver.Close()

	if err := s.GetTiKVClient().Close(); err != nil {
		return err
	}

	if s.txnLatches != nil {
		s.txnLatches.Close()
	}
	s.regionCache.Close()

	if err := s.kv.Close(); err != nil {
		return err
	}
	return nil
}

// UUID return a unique ID which represents a Storage.
func (s *KVStore) UUID() string {
	return s.uuid
}

// CurrentTimestamp returns current timestamp with the given txnScope (local or global).
func (s *KVStore) CurrentTimestamp(txnScope string) (uint64, error) {
	bo := retry.NewBackofferWithVars(context.Background(), transaction.TsoMaxBackoff, nil)
	startTS, err := s.getTimestampWithRetry(bo, txnScope)
	if err != nil {
		return 0, err
	}
	return startTS, nil
}

// GetTimestampWithRetry returns latest timestamp.
func (s *KVStore) GetTimestampWithRetry(bo *Backoffer, scope string) (uint64, error) {
	return s.getTimestampWithRetry(bo, scope)
}

func (s *KVStore) getTimestampWithRetry(bo *Backoffer, txnScope string) (uint64, error) {
	if span := opentracing.SpanFromContext(bo.GetCtx()); span != nil && span.Tracer() != nil {
		span1 := span.Tracer().StartSpan("TiKVStore.getTimestampWithRetry", opentracing.ChildOf(span.Context()))
		defer span1.Finish()
		bo.SetCtx(opentracing.ContextWithSpan(bo.GetCtx(), span1))
	}

	for {
		startTS, err := s.oracle.GetTimestamp(bo.GetCtx(), &oracle.Option{TxnScope: txnScope})
		// mockGetTSErrorInRetry should wait MockCommitErrorOnce first, then will run into retry() logic.
		// Then mockGetTSErrorInRetry will return retryable error when first retry.
		// Before PR #8743, we don't cleanup txn after meet error such as error like: PD server timeout
		// This may cause duplicate data to be written.
		if val, e := util.EvalFailpoint("mockGetTSErrorInRetry"); e == nil && val.(bool) {
			if _, e := util.EvalFailpoint("mockCommitErrorOpt"); e != nil {
				err = tikverr.NewErrPDServerTimeout("mock PD timeout")
			}
		}

		if err == nil {
			return startTS, nil
		}
		err = bo.Backoff(retry.BoPDRPC, errors.Errorf("get timestamp failed: %v", err))
		if err != nil {
			return 0, err
		}
	}
}

func (s *KVStore) nextReplicaReadSeed() uint32 {
	return atomic.AddUint32(&s.replicaReadSeed, 1)
}

// GetOracle gets a timestamp oracle client.
func (s *KVStore) GetOracle() oracle.Oracle {
	return s.oracle
}

// GetPDClient returns the PD client.
func (s *KVStore) GetPDClient() pd.Client {
	return s.pdClient
}

// SupportDeleteRange gets the storage support delete range or not.
func (s *KVStore) SupportDeleteRange() (supported bool) {
	return !s.mock
}

// SendReq sends a request to locate.
func (s *KVStore) SendReq(bo *Backoffer, req *tikvrpc.Request, regionID locate.RegionVerID, timeout time.Duration) (*tikvrpc.Response, error) {
	sender := locate.NewRegionRequestSender(s.regionCache, s.GetTiKVClient())
	return sender.SendReq(bo, req, regionID, timeout)
}

// GetRegionCache returns the region cache instance.
func (s *KVStore) GetRegionCache() *locate.RegionCache {
	return s.regionCache
}

// GetLockResolver returns the lock resolver instance.
func (s *KVStore) GetLockResolver() *txnlock.LockResolver {
	return s.lockResolver
}

// Closed returns a channel that indicates if the store is closed.
func (s *KVStore) Closed() <-chan struct{} {
	return s.ctx.Done()
}

// GetSafePointKV returns the kv store that used for safepoint.
func (s *KVStore) GetSafePointKV() SafePointKV {
	return s.kv
}

// SetOracle resets the oracle instance.
func (s *KVStore) SetOracle(oracle oracle.Oracle) {
	s.oracle = oracle
}

// SetTiKVClient resets the client instance.
func (s *KVStore) SetTiKVClient(client Client) {
	s.clientMu.Lock()
	defer s.clientMu.Unlock()
	s.clientMu.client = client
}

// GetTiKVClient gets the client instance.
func (s *KVStore) GetTiKVClient() (client Client) {
	s.clientMu.RLock()
	defer s.clientMu.RUnlock()
	return s.clientMu.client
}

// GetMinSafeTS return the minimal safeTS of the storage with given txnScope.
func (s *KVStore) GetMinSafeTS(txnScope string) uint64 {
	stores := make([]*locate.Store, 0)
	allStores := s.regionCache.GetStoresByType(tikvrpc.TiKV)
	if txnScope != oracle.GlobalTxnScope {
		for _, store := range allStores {
			if store.IsLabelsMatch([]*metapb.StoreLabel{
				{
					Key:   DCLabelKey,
					Value: txnScope,
				},
			}) {
				stores = append(stores, store)
			}
		}
	} else {
		stores = allStores
	}
	return s.getMinSafeTSByStores(stores)
}

// Ctx returns ctx.
func (s *KVStore) Ctx() context.Context {
	return s.ctx
}

// IsClose checks whether the store is closed.
func (s *KVStore) IsClose() bool {
	return s.close.Load()
}

// WaitGroup returns wg
func (s *KVStore) WaitGroup() *sync.WaitGroup {
	return &s.wg
}

// TxnLatches returns txnLatches.
func (s *KVStore) TxnLatches() *latch.LatchesScheduler {
	return s.txnLatches
}

// GetClusterID returns store's cluster id.
func (s *KVStore) GetClusterID() uint64 {
	return s.clusterID
}

func (s *KVStore) getSafeTS(storeID uint64) uint64 {
	safeTS, ok := s.safeTSMap.Load(storeID)
	if !ok {
		return 0
	}
	return safeTS.(uint64)
}

// setSafeTS sets safeTs for store storeID, export for testing
func (s *KVStore) setSafeTS(storeID, safeTS uint64) {
	s.safeTSMap.Store(storeID, safeTS)
}

func (s *KVStore) getMinSafeTSByStores(stores []*locate.Store) uint64 {
	if val, err := util.EvalFailpoint("injectSafeTS"); err == nil {
		injectTS := val.(int)
		return uint64(injectTS)
	}
	minSafeTS := uint64(math.MaxUint64)
	// when there is no store, return 0 in order to let minStartTS become startTS directly
	if len(stores) < 1 {
		return 0
	}
	for _, store := range stores {
		safeTS := s.getSafeTS(store.StoreID())
		if safeTS < minSafeTS {
			minSafeTS = safeTS
		}
	}
	return minSafeTS
}

func (s *KVStore) safeTSUpdater() {
	defer s.wg.Done()
	t := time.NewTicker(time.Second * 2)
	defer t.Stop()
	ctx, cancel := context.WithCancel(s.ctx)
	ctx = util.WithInternalSourceType(ctx, util.InternalTxnGC)
	defer cancel()
	for {
		select {
		case <-s.ctx.Done():
			return
		case <-t.C:
			s.updateSafeTS(ctx)
		}
	}
}

func (s *KVStore) updateSafeTS(ctx context.Context) {
	stores := s.regionCache.GetStoresByType(tikvrpc.TiKV)
	tikvClient := s.GetTiKVClient()
	wg := &sync.WaitGroup{}
	wg.Add(len(stores))
	for _, store := range stores {
		storeID := store.StoreID()
		storeAddr := store.GetAddr()
		go func(ctx context.Context, wg *sync.WaitGroup, storeID uint64, storeAddr string) {
			defer wg.Done()
			resp, err := tikvClient.SendRequest(ctx, storeAddr, tikvrpc.NewRequest(tikvrpc.CmdStoreSafeTS, &kvrpcpb.StoreSafeTSRequest{KeyRange: &kvrpcpb.KeyRange{
				StartKey: []byte(""),
				EndKey:   []byte(""),
			}}, kvrpcpb.Context{
				RequestSource: util.RequestSourceFromCtx(ctx),
			}), client.ReadTimeoutShort)
			storeIDStr := strconv.Itoa(int(storeID))
			if err != nil {
				metrics.TiKVSafeTSUpdateCounter.WithLabelValues("fail", storeIDStr).Inc()
				logutil.BgLogger().Debug("update safeTS failed", zap.Error(err), zap.Uint64("store-id", storeID))
				return
			}
			safeTS := resp.Resp.(*kvrpcpb.StoreSafeTSResponse).GetSafeTs()
			preSafeTS := s.getSafeTS(storeID)
			if preSafeTS > safeTS {
				metrics.TiKVSafeTSUpdateCounter.WithLabelValues("skip", storeIDStr).Inc()
				preSafeTSTime := oracle.GetTimeFromTS(preSafeTS)
				metrics.TiKVMinSafeTSGapSeconds.WithLabelValues(storeIDStr).Set(time.Since(preSafeTSTime).Seconds())
				return
			}
			s.setSafeTS(storeID, safeTS)
			metrics.TiKVSafeTSUpdateCounter.WithLabelValues("success", storeIDStr).Inc()
			safeTSTime := oracle.GetTimeFromTS(safeTS)
			metrics.TiKVMinSafeTSGapSeconds.WithLabelValues(storeIDStr).Set(time.Since(safeTSTime).Seconds())
		}(ctx, wg, storeID, storeAddr)
	}
	wg.Wait()
}

// Variables defines the variables used by TiKV storage.
type Variables = kv.Variables

// NewLockResolver is exported for other pkg to use, suppress unused warning.
var _ = NewLockResolver

// NewLockResolver creates a LockResolver.
// It is exported for other pkg to use. For instance, binlog service needs
// to determine a transaction's commit state.
func NewLockResolver(etcdAddrs []string, security config.Security, opts ...pd.ClientOption) (*txnlock.LockResolver, error) {
	pdCli, err := pd.NewClient(etcdAddrs, pd.SecurityOption{
		CAPath:   security.ClusterSSLCA,
		CertPath: security.ClusterSSLCert,
		KeyPath:  security.ClusterSSLKey,
	}, opts...)
	if err != nil {
		return nil, errors.WithStack(err)
	}
	pdCli = util.InterceptedPDClient{Client: pdCli}
	uuid := fmt.Sprintf("tikv-%v", pdCli.GetClusterID(context.TODO()))

	tlsConfig, err := security.ToTLSConfig()
	if err != nil {
		return nil, err
	}

	spkv, err := NewEtcdSafePointKV(etcdAddrs, tlsConfig)
	if err != nil {
		return nil, err
	}

	s, err := NewKVStore(uuid, locate.NewCodeCPDClient(pdCli), spkv, client.NewRPCClient(WithSecurity(security)))
	if err != nil {
		return nil, err
	}
	return s.lockResolver, nil
}

<<<<<<< HEAD
// txnOptions indicates the option when beginning a transaction.
// txnOptions are set by the TxnOption values passed to Begin
type txnOptions struct {
	TxnScope                  string
	StartTS                   *uint64
	MemoryFootprintChangeHook func(uint64)
}

=======
>>>>>>> 947d9239
// TxnOption configures Transaction
type TxnOption func(*transaction.TxnOptions)

// WithTxnScope sets the TxnScope to txnScope
func WithTxnScope(txnScope string) TxnOption {
	return func(st *transaction.TxnOptions) {
		st.TxnScope = txnScope
	}
}

// WithStartTS sets the StartTS to startTS
func WithStartTS(startTS uint64) TxnOption {
	return func(st *transaction.TxnOptions) {
		st.StartTS = &startTS
	}
}

// TODO: remove once tidb and br are ready

// KVTxn contains methods to interact with a TiKV transaction.
type KVTxn = transaction.KVTxn

// BinlogWriteResult defines the result of prewrite binlog.
type BinlogWriteResult = transaction.BinlogWriteResult

// KVFilter is a filter that filters out unnecessary KV pairs.
type KVFilter = transaction.KVFilter

// SchemaLeaseChecker is used to validate schema version is not changed during transaction execution.
type SchemaLeaseChecker = transaction.SchemaLeaseChecker

// SchemaVer is the infoSchema which will return the schema version.
type SchemaVer = transaction.SchemaVer

// SchemaAmender is used by pessimistic transactions to amend commit mutations for schema change during 2pc.
type SchemaAmender = transaction.SchemaAmender

// MaxTxnTimeUse is the max time a Txn may use (in ms) from its begin to commit.
// We use it to abort the transaction to guarantee GC worker will not influence it.
const MaxTxnTimeUse = transaction.MaxTxnTimeUse<|MERGE_RESOLUTION|>--- conflicted
+++ resolved
@@ -250,13 +250,8 @@
 }
 
 // Begin a global transaction.
-<<<<<<< HEAD
 func (s *KVStore) Begin(opts ...TxnOption) (txn *transaction.KVTxn, err error) {
-	options := &txnOptions{}
-=======
-func (s *KVStore) Begin(opts ...TxnOption) (*transaction.KVTxn, error) {
 	options := &transaction.TxnOptions{}
->>>>>>> 947d9239
 	// Inject the options
 	for _, opt := range opts {
 		opt(options)
@@ -272,7 +267,6 @@
 	}
 	var (
 		startTS uint64
-		err     error
 	)
 	if options.StartTS != nil {
 		startTS = *options.StartTS
@@ -619,17 +613,6 @@
 	return s.lockResolver, nil
 }
 
-<<<<<<< HEAD
-// txnOptions indicates the option when beginning a transaction.
-// txnOptions are set by the TxnOption values passed to Begin
-type txnOptions struct {
-	TxnScope                  string
-	StartTS                   *uint64
-	MemoryFootprintChangeHook func(uint64)
-}
-
-=======
->>>>>>> 947d9239
 // TxnOption configures Transaction
 type TxnOption func(*transaction.TxnOptions)
 
