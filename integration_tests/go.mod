module integration_tests

<<<<<<< HEAD
go 1.23.2
=======
go 1.23.4
>>>>>>> 078462f5

require (
	github.com/ninedraft/israce v0.0.3
	github.com/pingcap/errors v0.11.5-0.20240318064555-6bd07397691f
	github.com/pingcap/failpoint v0.0.0-20240528011301-b51a646c7c86
	github.com/pingcap/kvproto v0.0.0-20241120071417-b5b7843d9037
	github.com/pingcap/tidb v1.1.0-beta.0.20241228173342-cdcc291f254e
	github.com/pkg/errors v0.9.1
	github.com/stretchr/testify v1.10.0
	github.com/tidwall/gjson v1.14.1
	github.com/tikv/client-go/v2 v2.0.8-0.20241225040645-f2266d6bf259
	github.com/tikv/pd/client v0.0.0-20241220053006-461b86adc78d
	go.uber.org/goleak v1.3.0
)

require (
	github.com/Azure/go-ntlmssp v0.0.0-20221128193559-754e69321358 // indirect
	github.com/BurntSushi/toml v1.4.1-0.20240526193622-a339e1f7089c // indirect
	github.com/HdrHistogram/hdrhistogram-go v1.1.2 // indirect
	github.com/asaskevich/govalidator v0.0.0-20230301143203-a9d515a09cc2 // indirect
	github.com/beorn7/perks v1.0.1 // indirect
	github.com/bits-and-blooms/bitset v1.14.3 // indirect
	github.com/cespare/xxhash/v2 v2.3.0 // indirect
	github.com/cloudfoundry/gosigar v1.3.6 // indirect
	github.com/coocood/bbloom v0.0.0-20190830030839-58deb6228d64 // indirect
	github.com/coocood/freecache v1.2.1 // indirect
	github.com/coocood/rtutil v0.0.0-20190304133409-c84515f646f2 // indirect
	github.com/coreos/go-semver v0.3.1 // indirect
	github.com/coreos/go-systemd/v22 v22.5.0 // indirect
	github.com/cznic/mathutil v0.0.0-20181122101859-297441e03548 // indirect
	github.com/danjacques/gofslock v0.0.0-20220131014315-6e321f4509c8 // indirect
	github.com/davecgh/go-spew v1.1.2-0.20180830191138-d8f796af33cc // indirect
	github.com/dgryski/go-farm v0.0.0-20240924180020-3414d57e47da // indirect
	github.com/docker/go-units v0.5.0 // indirect
	github.com/dolthub/maphash v0.1.0 // indirect
	github.com/dolthub/swiss v0.2.1 // indirect
	github.com/go-asn1-ber/asn1-ber v1.5.4 // indirect
	github.com/go-ldap/ldap/v3 v3.4.4 // indirect
	github.com/go-ole/go-ole v1.3.0 // indirect
	github.com/gogo/protobuf v1.3.2 // indirect
	github.com/golang/protobuf v1.5.4 // indirect
	github.com/golang/snappy v0.0.4 // indirect
	github.com/google/btree v1.1.2 // indirect
	github.com/google/uuid v1.6.0 // indirect
	github.com/gorilla/mux v1.8.1 // indirect
	github.com/grpc-ecosystem/go-grpc-middleware v1.4.0 // indirect
	github.com/influxdata/tdigest v0.0.1 // indirect
	github.com/json-iterator/go v1.1.12 // indirect
	github.com/klauspost/compress v1.17.11 // indirect
	github.com/klauspost/cpuid v1.3.1 // indirect
	github.com/lufia/plan9stats v0.0.0-20230326075908-cb1d2100619a // indirect
	github.com/modern-go/concurrent v0.0.0-20180306012644-bacd9c7ef1dd // indirect
	github.com/modern-go/reflect2 v1.0.2 // indirect
	github.com/munnerz/goautoneg v0.0.0-20191010083416-a7dc8b61c822 // indirect
	github.com/ncw/directio v1.0.5 // indirect
	github.com/ngaut/pools v0.0.0-20180318154953-b7bc8c42aac7 // indirect
	github.com/ngaut/sync2 v0.0.0-20141008032647-7a24ed77b2ef // indirect
	github.com/opentracing/basictracer-go v1.1.0 // indirect
	github.com/opentracing/opentracing-go v1.2.0 // indirect
	github.com/petermattis/goid v0.0.0-20240813172612-4fcff4a6cae7 // indirect
	github.com/pingcap/badger v1.5.1-0.20241015064302-38533b6cbf8d // indirect
	github.com/pingcap/goleveldb v0.0.0-20191226122134-f82aafb29989 // indirect
	github.com/pingcap/log v1.1.1-0.20241212030209-7e3ff8601a2a // indirect
	github.com/pingcap/sysutil v1.0.1-0.20241113070546-23b50de46fd3 // indirect
	github.com/pingcap/tidb/pkg/parser v0.0.0-20241219182103-27a9a7d39567 // indirect
	github.com/pingcap/tipb v0.0.0-20241105053214-f91fdb81a69e // indirect
	github.com/pmezard/go-difflib v1.0.1-0.20181226105442-5d4384ee4fb2 // indirect
	github.com/power-devops/perfstat v0.0.0-20221212215047-62379fc7944b // indirect
	github.com/prometheus/client_golang v1.20.5 // indirect
	github.com/prometheus/client_model v0.6.1 // indirect
	github.com/prometheus/common v0.61.0 // indirect
	github.com/prometheus/procfs v0.15.1 // indirect
	github.com/qri-io/jsonpointer v0.1.1 // indirect
	github.com/qri-io/jsonschema v0.2.1 // indirect
	github.com/remyoudompheng/bigfft v0.0.0-20230129092748-24d4a6f8daec // indirect
	github.com/sasha-s/go-deadlock v0.3.5 // indirect
	github.com/shirou/gopsutil/v3 v3.24.5 // indirect
	github.com/shoenig/go-m1cpu v0.1.6 // indirect
	github.com/spf13/pflag v1.0.5 // indirect
	github.com/tiancaiamao/gp v0.0.0-20221230034425-4025bc8a4d4a // indirect
	github.com/tidwall/match v1.1.1 // indirect
	github.com/tidwall/pretty v1.2.0 // indirect
	github.com/tklauser/go-sysconf v0.3.12 // indirect
	github.com/tklauser/numcpus v0.6.1 // indirect
	github.com/twmb/murmur3 v1.1.6 // indirect
	github.com/uber/jaeger-client-go v2.30.0+incompatible // indirect
	github.com/uber/jaeger-lib v2.4.1+incompatible // indirect
	github.com/yusufpapurcu/wmi v1.2.4 // indirect
	go.etcd.io/etcd/api/v3 v3.5.12 // indirect
	go.etcd.io/etcd/client/pkg/v3 v3.5.12 // indirect
	go.etcd.io/etcd/client/v3 v3.5.12 // indirect
	go.uber.org/atomic v1.11.0 // indirect
	go.uber.org/multierr v1.11.0 // indirect
	go.uber.org/zap v1.27.0 // indirect
	golang.org/x/crypto v0.31.0 // indirect
	golang.org/x/exp v0.0.0-20240909161429-701f63a606c0 // indirect
	golang.org/x/net v0.33.0 // indirect
	golang.org/x/sync v0.10.0 // indirect
	golang.org/x/sys v0.28.0 // indirect
	golang.org/x/text v0.21.0 // indirect
	golang.org/x/time v0.7.0 // indirect
	golang.org/x/tools v0.28.0 // indirect
	google.golang.org/genproto/googleapis/api v0.0.0-20240318140521-94a12d6c2237 // indirect
	google.golang.org/genproto/googleapis/rpc v0.0.0-20240515191416-fc5f0ca64291 // indirect
	google.golang.org/grpc v1.63.2 // indirect
	google.golang.org/protobuf v1.35.2 // indirect
	gopkg.in/natefinch/lumberjack.v2 v2.2.1 // indirect
	gopkg.in/yaml.v2 v2.4.0 // indirect
	gopkg.in/yaml.v3 v3.0.1 // indirect
)

replace (
	github.com/go-ldap/ldap/v3 => github.com/YangKeao/ldap/v3 v3.4.5-0.20230421065457-369a3bab1117

	github.com/tikv/client-go/v2 => ../
)<|MERGE_RESOLUTION|>--- conflicted
+++ resolved
@@ -1,10 +1,6 @@
 module integration_tests
 
-<<<<<<< HEAD
-go 1.23.2
-=======
 go 1.23.4
->>>>>>> 078462f5
 
 require (
 	github.com/ninedraft/israce v0.0.3
